/*
 * Copyright (C) 2007 Oracle.  All rights reserved.
 *
 * This program is free software; you can redistribute it and/or
 * modify it under the terms of the GNU General Public
 * License v2 as published by the Free Software Foundation.
 *
 * This program is distributed in the hope that it will be useful,
 * but WITHOUT ANY WARRANTY; without even the implied warranty of
 * MERCHANTABILITY or FITNESS FOR A PARTICULAR PURPOSE.  See the GNU
 * General Public License for more details.
 *
 * You should have received a copy of the GNU General Public
 * License along with this program; if not, write to the
 * Free Software Foundation, Inc., 59 Temple Place - Suite 330,
 * Boston, MA 021110-1307, USA.
 */

#include <stdio.h>
#include <stdlib.h>
#include <unistd.h>
#include <fcntl.h>
#include <sys/types.h>
#include <sys/stat.h>
#include <unistd.h>
#include <getopt.h>
#include <uuid/uuid.h>
#include <time.h>
#include "ctree.h"
#include "volumes.h"
#include "repair.h"
#include "disk-io.h"
#include "print-tree.h"
#include "task-utils.h"
#include "transaction.h"
#include "utils.h"
#include "commands.h"
#include "free-space-cache.h"
#include "free-space-tree.h"
#include "btrfsck.h"
#include "qgroup-verify.h"
#include "rbtree-utils.h"
#include "backref.h"
#include "ulist.h"

enum task_position {
	TASK_EXTENTS,
	TASK_FREE_SPACE,
	TASK_FS_ROOTS,
	TASK_CSUMS,
	TASK_ROOT_REFS,
	TASK_QGROUPS,
	TASK_NOTHING, /* have to be the last element */
};

struct task_ctx {
	int progress_enabled;
	enum task_position tp;
	time_t start_time;
	u64 item_count;

	struct task_info *info;
};

static u64 bytes_used = 0;
static u64 total_csum_bytes = 0;
static u64 total_btree_bytes = 0;
static u64 total_fs_tree_bytes = 0;
static u64 total_extent_tree_bytes = 0;
static u64 btree_space_waste = 0;
static u64 data_bytes_allocated = 0;
static u64 data_bytes_referenced = 0;
static int found_old_backref = 0;
static LIST_HEAD(duplicate_extents);
static LIST_HEAD(delete_items);
static int repair = 0;
static int no_holes = 0;
static int init_extent_tree = 0;
static int check_data_csum = 0;
static struct btrfs_fs_info *global_info;
static struct task_ctx ctx = { 0 };

static void *print_status_check(void *p)
{
	struct task_ctx *priv = p;
	uint32_t count = 0;
	static char *task_position_string[] = {
		"[1/6] checking extents",
		"[2/6] checking free space cache",
		"[3/6] checking fs roots",
		"[4/6] checking csums",
		"[5/6] checking root refs",
		"[6/6] checking quota groups",
	};
	static char *item_count_string[] = {
		"chunk items checked",
		"cache objects checked",
		"tree blocks checked",
		"csums checked",
		"root refs checked",
		"qgroups checked",
	};

	task_period_start(priv->info, 1000 /* 1s */);

	if (priv->tp == TASK_NOTHING)
		return NULL;

	while (1) {
		time_t elapsed = time(NULL) - priv->start_time;
		int hours = elapsed / 3600;
		elapsed -= hours * 3600;
		int minutes = elapsed / 60;
		elapsed -= minutes * 60;
		int seconds = elapsed;
		printf("%s (%d:%02d:%02d elapsed", task_position_string[priv->tp], hours, minutes, seconds);
		if (priv->item_count > 0)
			printf(", %llu %s)\r", priv->item_count, item_count_string[priv->tp]);
		else
			printf(")\r");
		count++;
		fflush(stdout);
		task_period_wait(priv->info);
	}
	return NULL;
}

static int print_status_return(void *p)
{
	printf("\n");
	fflush(stdout);

	return 0;
}

struct extent_backref {
	struct list_head list;
	unsigned int is_data:1;
	unsigned int found_extent_tree:1;
	unsigned int full_backref:1;
	unsigned int found_ref:1;
	unsigned int broken:1;
};

struct data_backref {
	struct extent_backref node;
	union {
		u64 parent;
		u64 root;
	};
	u64 owner;
	u64 offset;
	u64 disk_bytenr;
	u64 bytes;
	u64 ram_bytes;
	u32 num_refs;
	u32 found_ref;
};

/*
 * Much like data_backref, just removed the undetermined members
 * and change it to use list_head.
 * During extent scan, it is stored in root->orphan_data_extent.
 * During fs tree scan, it is then moved to inode_rec->orphan_data_extents.
 */
struct orphan_data_extent {
	struct list_head list;
	u64 root;
	u64 objectid;
	u64 offset;
	u64 disk_bytenr;
	u64 disk_len;
};

struct tree_backref {
	struct extent_backref node;
	union {
		u64 parent;
		u64 root;
	};
};

struct extent_record {
	struct list_head backrefs;
	struct list_head dups;
	struct list_head list;
	struct cache_extent cache;
	struct btrfs_disk_key parent_key;
	u64 start;
	u64 max_size;
	u64 nr;
	u64 refs;
	u64 extent_item_refs;
	u64 generation;
	u64 parent_generation;
	u64 info_objectid;
	u32 num_duplicates;
	u8 info_level;
	int flag_block_full_backref;
	unsigned int found_rec:1;
	unsigned int content_checked:1;
	unsigned int owner_ref_checked:1;
	unsigned int is_root:1;
	unsigned int metadata:1;
	unsigned int bad_full_backref:1;
	unsigned int crossing_stripes:1;
	unsigned int wrong_chunk_type:1;
};

struct inode_backref {
	struct list_head list;
	unsigned int found_dir_item:1;
	unsigned int found_dir_index:1;
	unsigned int found_inode_ref:1;
	unsigned int filetype:8;
	int errors;
	unsigned int ref_type;
	u64 dir;
	u64 index;
	u16 namelen;
	char name[0];
};

struct root_item_record {
	struct list_head list;
	u64 objectid;
	u64 bytenr;
	u64 last_snapshot;
	u8 level;
	u8 drop_level;
	int level_size;
	struct btrfs_key drop_key;
};

#define REF_ERR_NO_DIR_ITEM		(1 << 0)
#define REF_ERR_NO_DIR_INDEX		(1 << 1)
#define REF_ERR_NO_INODE_REF		(1 << 2)
#define REF_ERR_DUP_DIR_ITEM		(1 << 3)
#define REF_ERR_DUP_DIR_INDEX		(1 << 4)
#define REF_ERR_DUP_INODE_REF		(1 << 5)
#define REF_ERR_INDEX_UNMATCH		(1 << 6)
#define REF_ERR_FILETYPE_UNMATCH	(1 << 7)
#define REF_ERR_NAME_TOO_LONG		(1 << 8) // 100
#define REF_ERR_NO_ROOT_REF		(1 << 9)
#define REF_ERR_NO_ROOT_BACKREF		(1 << 10)
#define REF_ERR_DUP_ROOT_REF		(1 << 11)
#define REF_ERR_DUP_ROOT_BACKREF	(1 << 12)

struct file_extent_hole {
	struct rb_node node;
	u64 start;
	u64 len;
};

/* Compatible function to allow reuse of old codes */
static u64 first_extent_gap(struct rb_root *holes)
{
	struct file_extent_hole *hole;

	if (RB_EMPTY_ROOT(holes))
		return (u64)-1;

	hole = rb_entry(rb_first(holes), struct file_extent_hole, node);
	return hole->start;
}

static int compare_hole(struct rb_node *node1, struct rb_node *node2)
{
	struct file_extent_hole *hole1;
	struct file_extent_hole *hole2;

	hole1 = rb_entry(node1, struct file_extent_hole, node);
	hole2 = rb_entry(node2, struct file_extent_hole, node);

	if (hole1->start > hole2->start)
		return -1;
	if (hole1->start < hole2->start)
		return 1;
	/* Now hole1->start == hole2->start */
	if (hole1->len >= hole2->len)
		/*
		 * Hole 1 will be merge center
		 * Same hole will be merged later
		 */
		return -1;
	/* Hole 2 will be merge center */
	return 1;
}

/*
 * Add a hole to the record
 *
 * This will do hole merge for copy_file_extent_holes(),
 * which will ensure there won't be continuous holes.
 */
static int add_file_extent_hole(struct rb_root *holes,
				u64 start, u64 len)
{
	struct file_extent_hole *hole;
	struct file_extent_hole *prev = NULL;
	struct file_extent_hole *next = NULL;

	hole = malloc(sizeof(*hole));
	if (!hole)
		return -ENOMEM;
	hole->start = start;
	hole->len = len;
	/* Since compare will not return 0, no -EEXIST will happen */
	rb_insert(holes, &hole->node, compare_hole);

	/* simple merge with previous hole */
	if (rb_prev(&hole->node))
		prev = rb_entry(rb_prev(&hole->node), struct file_extent_hole,
				node);
	if (prev && prev->start + prev->len >= hole->start) {
		hole->len = hole->start + hole->len - prev->start;
		hole->start = prev->start;
		rb_erase(&prev->node, holes);
		free(prev);
		prev = NULL;
	}

	/* iterate merge with next holes */
	while (1) {
		if (!rb_next(&hole->node))
			break;
		next = rb_entry(rb_next(&hole->node), struct file_extent_hole,
					node);
		if (hole->start + hole->len >= next->start) {
			if (hole->start + hole->len <= next->start + next->len)
				hole->len = next->start + next->len -
					    hole->start;
			rb_erase(&next->node, holes);
			free(next);
			next = NULL;
		} else
			break;
	}
	return 0;
}

static int compare_hole_range(struct rb_node *node, void *data)
{
	struct file_extent_hole *hole;
	u64 start;

	hole = (struct file_extent_hole *)data;
	start = hole->start;

	hole = rb_entry(node, struct file_extent_hole, node);
	if (start < hole->start)
		return -1;
	if (start >= hole->start && start < hole->start + hole->len)
		return 0;
	return 1;
}

/*
 * Delete a hole in the record
 *
 * This will do the hole split and is much restrict than add.
 */
static int del_file_extent_hole(struct rb_root *holes,
				u64 start, u64 len)
{
	struct file_extent_hole *hole;
	struct file_extent_hole tmp;
	u64 prev_start = 0;
	u64 prev_len = 0;
	u64 next_start = 0;
	u64 next_len = 0;
	struct rb_node *node;
	int have_prev = 0;
	int have_next = 0;
	int ret = 0;

	tmp.start = start;
	tmp.len = len;
	node = rb_search(holes, &tmp, compare_hole_range, NULL);
	if (!node)
		return -EEXIST;
	hole = rb_entry(node, struct file_extent_hole, node);
	if (start + len > hole->start + hole->len)
		return -EEXIST;

	/*
	 * Now there will be no overflap, delete the hole and re-add the
	 * split(s) if they exists.
	 */
	if (start > hole->start) {
		prev_start = hole->start;
		prev_len = start - hole->start;
		have_prev = 1;
	}
	if (hole->start + hole->len > start + len) {
		next_start = start + len;
		next_len = hole->start + hole->len - start - len;
		have_next = 1;
	}
	rb_erase(node, holes);
	free(hole);
	if (have_prev) {
		ret = add_file_extent_hole(holes, prev_start, prev_len);
		if (ret < 0)
			return ret;
	}
	if (have_next) {
		ret = add_file_extent_hole(holes, next_start, next_len);
		if (ret < 0)
			return ret;
	}
	return 0;
}

static int copy_file_extent_holes(struct rb_root *dst,
				  struct rb_root *src)
{
	struct file_extent_hole *hole;
	struct rb_node *node;
	int ret = 0;

	node = rb_first(src);
	while (node) {
		hole = rb_entry(node, struct file_extent_hole, node);
		ret = add_file_extent_hole(dst, hole->start, hole->len);
		if (ret)
			break;
		node = rb_next(node);
	}
	return ret;
}

static void free_file_extent_holes(struct rb_root *holes)
{
	struct rb_node *node;
	struct file_extent_hole *hole;

	node = rb_first(holes);
	while (node) {
		hole = rb_entry(node, struct file_extent_hole, node);
		rb_erase(node, holes);
		free(hole);
		node = rb_first(holes);
	}
}

struct inode_record {
	struct list_head backrefs;
	unsigned int checked:1;
	unsigned int merging:1;
	unsigned int found_inode_item:1;
	unsigned int found_dir_item:1;
	unsigned int found_file_extent:1;
	unsigned int found_csum_item:1;
	unsigned int some_csum_missing:1;
	unsigned int nodatasum:1;
	int errors;

	u64 ino;
	u32 nlink;
	u32 imode;
	u64 isize;
	u64 nbytes;

	u32 found_link;
	u64 found_size;
	u64 extent_start;
	u64 extent_end;
	struct rb_root holes;
	struct list_head orphan_extents;

	u32 refs;
};

#define I_ERR_NO_INODE_ITEM		(1 << 0)
#define I_ERR_NO_ORPHAN_ITEM		(1 << 1)
#define I_ERR_DUP_INODE_ITEM		(1 << 2)
#define I_ERR_DUP_DIR_INDEX		(1 << 3)
#define I_ERR_ODD_DIR_ITEM		(1 << 4)
#define I_ERR_ODD_FILE_EXTENT		(1 << 5)
#define I_ERR_BAD_FILE_EXTENT		(1 << 6)
#define I_ERR_FILE_EXTENT_OVERLAP	(1 << 7)
#define I_ERR_FILE_EXTENT_DISCOUNT	(1 << 8) // 100
#define I_ERR_DIR_ISIZE_WRONG		(1 << 9)
#define I_ERR_FILE_NBYTES_WRONG		(1 << 10) // 400
#define I_ERR_ODD_CSUM_ITEM		(1 << 11)
#define I_ERR_SOME_CSUM_MISSING		(1 << 12)
#define I_ERR_LINK_COUNT_WRONG		(1 << 13)
#define I_ERR_FILE_EXTENT_ORPHAN	(1 << 14)

struct root_backref {
	struct list_head list;
	unsigned int found_dir_item:1;
	unsigned int found_dir_index:1;
	unsigned int found_back_ref:1;
	unsigned int found_forward_ref:1;
	unsigned int reachable:1;
	int errors;
	u64 ref_root;
	u64 dir;
	u64 index;
	u16 namelen;
	char name[0];
};

struct root_record {
	struct list_head backrefs;
	struct cache_extent cache;
	unsigned int found_root_item:1;
	u64 objectid;
	u32 found_ref;
};

struct ptr_node {
	struct cache_extent cache;
	void *data;
};

struct shared_node {
	struct cache_extent cache;
	struct cache_tree root_cache;
	struct cache_tree inode_cache;
	struct inode_record *current;
	u32 refs;
};

struct block_info {
	u64 start;
	u32 size;
};

struct walk_control {
	struct cache_tree shared;
	struct shared_node *nodes[BTRFS_MAX_LEVEL];
	int active_node;
	int root_level;
};

struct bad_item {
	struct btrfs_key key;
	u64 root_id;
	struct list_head list;
};

static void reset_cached_block_groups(struct btrfs_fs_info *fs_info);

static void record_root_in_trans(struct btrfs_trans_handle *trans,
				 struct btrfs_root *root)
{
	if (root->last_trans != trans->transid) {
		root->track_dirty = 1;
		root->last_trans = trans->transid;
		root->commit_root = root->node;
		extent_buffer_get(root->node);
	}
}

static u8 imode_to_type(u32 imode)
{
#define S_SHIFT 12
	static unsigned char btrfs_type_by_mode[S_IFMT >> S_SHIFT] = {
		[S_IFREG >> S_SHIFT]	= BTRFS_FT_REG_FILE,
		[S_IFDIR >> S_SHIFT]	= BTRFS_FT_DIR,
		[S_IFCHR >> S_SHIFT]	= BTRFS_FT_CHRDEV,
		[S_IFBLK >> S_SHIFT]	= BTRFS_FT_BLKDEV,
		[S_IFIFO >> S_SHIFT]	= BTRFS_FT_FIFO,
		[S_IFSOCK >> S_SHIFT]	= BTRFS_FT_SOCK,
		[S_IFLNK >> S_SHIFT]	= BTRFS_FT_SYMLINK,
	};

	return btrfs_type_by_mode[(imode & S_IFMT) >> S_SHIFT];
#undef S_SHIFT
}

static int device_record_compare(struct rb_node *node1, struct rb_node *node2)
{
	struct device_record *rec1;
	struct device_record *rec2;

	rec1 = rb_entry(node1, struct device_record, node);
	rec2 = rb_entry(node2, struct device_record, node);
	if (rec1->devid > rec2->devid)
		return -1;
	else if (rec1->devid < rec2->devid)
		return 1;
	else
		return 0;
}

static struct inode_record *clone_inode_rec(struct inode_record *orig_rec)
{
	struct inode_record *rec;
	struct inode_backref *backref;
	struct inode_backref *orig;
	struct orphan_data_extent *src_orphan;
	struct orphan_data_extent *dst_orphan;
	size_t size;
	int ret;

	rec = malloc(sizeof(*rec));
	memcpy(rec, orig_rec, sizeof(*rec));
	rec->refs = 1;
	INIT_LIST_HEAD(&rec->backrefs);
	INIT_LIST_HEAD(&rec->orphan_extents);
	rec->holes = RB_ROOT;

	list_for_each_entry(orig, &orig_rec->backrefs, list) {
		size = sizeof(*orig) + orig->namelen + 1;
		backref = malloc(size);
		memcpy(backref, orig, size);
		list_add_tail(&backref->list, &rec->backrefs);
	}
	list_for_each_entry(src_orphan, &orig_rec->orphan_extents, list) {
		dst_orphan = malloc(sizeof(*dst_orphan));
		/* TODO: Fix all the HELL of un-catched -ENOMEM case */
		BUG_ON(!dst_orphan);
		memcpy(dst_orphan, src_orphan, sizeof(*src_orphan));
		list_add_tail(&dst_orphan->list, &rec->orphan_extents);
	}
	ret = copy_file_extent_holes(&rec->holes, &orig_rec->holes);
	BUG_ON(ret < 0);

	return rec;
}

static void print_orphan_data_extents(struct list_head *orphan_extents,
				      u64 objectid)
{
	struct orphan_data_extent *orphan;

	if (list_empty(orphan_extents))
		return;
	printf("The following data extent is lost in tree %llu:\n",
	       objectid);
	list_for_each_entry(orphan, orphan_extents, list) {
		printf("\tinode: %llu, offset:%llu, disk_bytenr: %llu, disk_len: %llu\n",
		       orphan->objectid, orphan->offset, orphan->disk_bytenr,
		       orphan->disk_len);
	}
}

static void print_inode_error(struct btrfs_root *root, struct inode_record *rec)
{
	u64 root_objectid = root->root_key.objectid;
	int errors = rec->errors;

	if (!errors)
		return;
	/* reloc root errors, we print its corresponding fs root objectid*/
	if (root_objectid == BTRFS_TREE_RELOC_OBJECTID) {
		root_objectid = root->root_key.offset;
		fprintf(stderr, "reloc");
	}
	fprintf(stderr, "root %llu inode %llu errors %x",
		(unsigned long long) root_objectid,
		(unsigned long long) rec->ino, rec->errors);

	if (errors & I_ERR_NO_INODE_ITEM)
		fprintf(stderr, ", no inode item");
	if (errors & I_ERR_NO_ORPHAN_ITEM)
		fprintf(stderr, ", no orphan item");
	if (errors & I_ERR_DUP_INODE_ITEM)
		fprintf(stderr, ", dup inode item");
	if (errors & I_ERR_DUP_DIR_INDEX)
		fprintf(stderr, ", dup dir index");
	if (errors & I_ERR_ODD_DIR_ITEM)
		fprintf(stderr, ", odd dir item");
	if (errors & I_ERR_ODD_FILE_EXTENT)
		fprintf(stderr, ", odd file extent");
	if (errors & I_ERR_BAD_FILE_EXTENT)
		fprintf(stderr, ", bad file extent");
	if (errors & I_ERR_FILE_EXTENT_OVERLAP)
		fprintf(stderr, ", file extent overlap");
	if (errors & I_ERR_FILE_EXTENT_DISCOUNT)
		fprintf(stderr, ", file extent discount");
	if (errors & I_ERR_DIR_ISIZE_WRONG)
		fprintf(stderr, ", dir isize wrong");
	if (errors & I_ERR_FILE_NBYTES_WRONG)
		fprintf(stderr, ", nbytes wrong");
	if (errors & I_ERR_ODD_CSUM_ITEM)
		fprintf(stderr, ", odd csum item");
	if (errors & I_ERR_SOME_CSUM_MISSING)
		fprintf(stderr, ", some csum missing");
	if (errors & I_ERR_LINK_COUNT_WRONG)
		fprintf(stderr, ", link count wrong");
	if (errors & I_ERR_FILE_EXTENT_ORPHAN)
		fprintf(stderr, ", orphan file extent");
	fprintf(stderr, "\n");
	/* Print the orphan extents if needed */
	if (errors & I_ERR_FILE_EXTENT_ORPHAN)
		print_orphan_data_extents(&rec->orphan_extents, root->objectid);

	/* Print the holes if needed */
	if (errors & I_ERR_FILE_EXTENT_DISCOUNT) {
		struct file_extent_hole *hole;
		struct rb_node *node;
		int found = 0;

		node = rb_first(&rec->holes);
		fprintf(stderr, "Found file extent holes:\n");
		while (node) {
			found = 1;
			hole = rb_entry(node, struct file_extent_hole, node);
			fprintf(stderr, "\tstart: %llu, len: %llu\n",
				hole->start, hole->len);
			node = rb_next(node);
		}
		if (!found)
			fprintf(stderr, "\tstart: 0, len: %llu\n",
				round_up(rec->isize, root->sectorsize));
	}
}

static void print_ref_error(int errors)
{
	if (errors & REF_ERR_NO_DIR_ITEM)
		fprintf(stderr, ", no dir item");
	if (errors & REF_ERR_NO_DIR_INDEX)
		fprintf(stderr, ", no dir index");
	if (errors & REF_ERR_NO_INODE_REF)
		fprintf(stderr, ", no inode ref");
	if (errors & REF_ERR_DUP_DIR_ITEM)
		fprintf(stderr, ", dup dir item");
	if (errors & REF_ERR_DUP_DIR_INDEX)
		fprintf(stderr, ", dup dir index");
	if (errors & REF_ERR_DUP_INODE_REF)
		fprintf(stderr, ", dup inode ref");
	if (errors & REF_ERR_INDEX_UNMATCH)
		fprintf(stderr, ", index unmatch");
	if (errors & REF_ERR_FILETYPE_UNMATCH)
		fprintf(stderr, ", filetype unmatch");
	if (errors & REF_ERR_NAME_TOO_LONG)
		fprintf(stderr, ", name too long");
	if (errors & REF_ERR_NO_ROOT_REF)
		fprintf(stderr, ", no root ref");
	if (errors & REF_ERR_NO_ROOT_BACKREF)
		fprintf(stderr, ", no root backref");
	if (errors & REF_ERR_DUP_ROOT_REF)
		fprintf(stderr, ", dup root ref");
	if (errors & REF_ERR_DUP_ROOT_BACKREF)
		fprintf(stderr, ", dup root backref");
	fprintf(stderr, "\n");
}

static struct inode_record *get_inode_rec(struct cache_tree *inode_cache,
					  u64 ino, int mod)
{
	struct ptr_node *node;
	struct cache_extent *cache;
	struct inode_record *rec = NULL;
	int ret;

	cache = lookup_cache_extent(inode_cache, ino, 1);
	if (cache) {
		node = container_of(cache, struct ptr_node, cache);
		rec = node->data;
		if (mod && rec->refs > 1) {
			node->data = clone_inode_rec(rec);
			rec->refs--;
			rec = node->data;
		}
	} else if (mod) {
		rec = calloc(1, sizeof(*rec));
		rec->ino = ino;
		rec->extent_start = (u64)-1;
		rec->refs = 1;
		INIT_LIST_HEAD(&rec->backrefs);
		INIT_LIST_HEAD(&rec->orphan_extents);
		rec->holes = RB_ROOT;

		node = malloc(sizeof(*node));
		node->cache.start = ino;
		node->cache.size = 1;
		node->data = rec;

		if (ino == BTRFS_FREE_INO_OBJECTID)
			rec->found_link = 1;

		ret = insert_cache_extent(inode_cache, &node->cache);
		BUG_ON(ret);
	}
	return rec;
}

static void free_orphan_data_extents(struct list_head *orphan_extents)
{
	struct orphan_data_extent *orphan;

	while (!list_empty(orphan_extents)) {
		orphan = list_entry(orphan_extents->next,
				    struct orphan_data_extent, list);
		list_del(&orphan->list);
		free(orphan);
	}
}

static void free_inode_rec(struct inode_record *rec)
{
	struct inode_backref *backref;

	if (--rec->refs > 0)
		return;

	while (!list_empty(&rec->backrefs)) {
		backref = list_entry(rec->backrefs.next,
				     struct inode_backref, list);
		list_del(&backref->list);
		free(backref);
	}
	free_orphan_data_extents(&rec->orphan_extents);
	free_file_extent_holes(&rec->holes);
	free(rec);
}

static int can_free_inode_rec(struct inode_record *rec)
{
	if (!rec->errors && rec->checked && rec->found_inode_item &&
	    rec->nlink == rec->found_link && list_empty(&rec->backrefs))
		return 1;
	return 0;
}

static void maybe_free_inode_rec(struct cache_tree *inode_cache,
				 struct inode_record *rec)
{
	struct cache_extent *cache;
	struct inode_backref *tmp, *backref;
	struct ptr_node *node;
	unsigned char filetype;

	if (!rec->found_inode_item)
		return;

	filetype = imode_to_type(rec->imode);
	list_for_each_entry_safe(backref, tmp, &rec->backrefs, list) {
		if (backref->found_dir_item && backref->found_dir_index) {
			if (backref->filetype != filetype)
				backref->errors |= REF_ERR_FILETYPE_UNMATCH;
			if (!backref->errors && backref->found_inode_ref &&
			    rec->nlink == rec->found_link) {
				list_del(&backref->list);
				free(backref);
			}
		}
	}

	if (!rec->checked || rec->merging)
		return;

	if (S_ISDIR(rec->imode)) {
		if (rec->found_size != rec->isize)
			rec->errors |= I_ERR_DIR_ISIZE_WRONG;
		if (rec->found_file_extent)
			rec->errors |= I_ERR_ODD_FILE_EXTENT;
	} else if (S_ISREG(rec->imode) || S_ISLNK(rec->imode)) {
		if (rec->found_dir_item)
			rec->errors |= I_ERR_ODD_DIR_ITEM;
		if (rec->found_size != rec->nbytes)
			rec->errors |= I_ERR_FILE_NBYTES_WRONG;
		if (rec->nlink > 0 && !no_holes &&
		    (rec->extent_end < rec->isize ||
		     first_extent_gap(&rec->holes) < rec->isize))
			rec->errors |= I_ERR_FILE_EXTENT_DISCOUNT;
	}

	if (S_ISREG(rec->imode) || S_ISLNK(rec->imode)) {
		if (rec->found_csum_item && rec->nodatasum)
			rec->errors |= I_ERR_ODD_CSUM_ITEM;
		if (rec->some_csum_missing && !rec->nodatasum)
			rec->errors |= I_ERR_SOME_CSUM_MISSING;
	}

	BUG_ON(rec->refs != 1);
	if (can_free_inode_rec(rec)) {
		cache = lookup_cache_extent(inode_cache, rec->ino, 1);
		node = container_of(cache, struct ptr_node, cache);
		BUG_ON(node->data != rec);
		remove_cache_extent(inode_cache, &node->cache);
		free(node);
		free_inode_rec(rec);
	}
}

static int check_orphan_item(struct btrfs_root *root, u64 ino)
{
	struct btrfs_path path;
	struct btrfs_key key;
	int ret;

	key.objectid = BTRFS_ORPHAN_OBJECTID;
	key.type = BTRFS_ORPHAN_ITEM_KEY;
	key.offset = ino;

	btrfs_init_path(&path);
	ret = btrfs_search_slot(NULL, root, &key, &path, 0, 0);
	btrfs_release_path(&path);
	if (ret > 0)
		ret = -ENOENT;
	return ret;
}

static int process_inode_item(struct extent_buffer *eb,
			      int slot, struct btrfs_key *key,
			      struct shared_node *active_node)
{
	struct inode_record *rec;
	struct btrfs_inode_item *item;

	rec = active_node->current;
	BUG_ON(rec->ino != key->objectid || rec->refs > 1);
	if (rec->found_inode_item) {
		rec->errors |= I_ERR_DUP_INODE_ITEM;
		return 1;
	}
	item = btrfs_item_ptr(eb, slot, struct btrfs_inode_item);
	rec->nlink = btrfs_inode_nlink(eb, item);
	rec->isize = btrfs_inode_size(eb, item);
	rec->nbytes = btrfs_inode_nbytes(eb, item);
	rec->imode = btrfs_inode_mode(eb, item);
	if (btrfs_inode_flags(eb, item) & BTRFS_INODE_NODATASUM)
		rec->nodatasum = 1;
	rec->found_inode_item = 1;
	if (rec->nlink == 0)
		rec->errors |= I_ERR_NO_ORPHAN_ITEM;
	maybe_free_inode_rec(&active_node->inode_cache, rec);
	return 0;
}

static struct inode_backref *get_inode_backref(struct inode_record *rec,
						const char *name,
						int namelen, u64 dir)
{
	struct inode_backref *backref;

	list_for_each_entry(backref, &rec->backrefs, list) {
		if (rec->ino == BTRFS_MULTIPLE_OBJECTIDS)
			break;
		if (backref->dir != dir || backref->namelen != namelen)
			continue;
		if (memcmp(name, backref->name, namelen))
			continue;
		return backref;
	}

	backref = malloc(sizeof(*backref) + namelen + 1);
	memset(backref, 0, sizeof(*backref));
	backref->dir = dir;
	backref->namelen = namelen;
	memcpy(backref->name, name, namelen);
	backref->name[namelen] = '\0';
	list_add_tail(&backref->list, &rec->backrefs);
	return backref;
}

static int add_inode_backref(struct cache_tree *inode_cache,
			     u64 ino, u64 dir, u64 index,
			     const char *name, int namelen,
			     int filetype, int itemtype, int errors)
{
	struct inode_record *rec;
	struct inode_backref *backref;

	rec = get_inode_rec(inode_cache, ino, 1);
	backref = get_inode_backref(rec, name, namelen, dir);
	if (errors)
		backref->errors |= errors;
	if (itemtype == BTRFS_DIR_INDEX_KEY) {
		if (backref->found_dir_index)
			backref->errors |= REF_ERR_DUP_DIR_INDEX;
		if (backref->found_inode_ref && backref->index != index)
			backref->errors |= REF_ERR_INDEX_UNMATCH;
		if (backref->found_dir_item && backref->filetype != filetype)
			backref->errors |= REF_ERR_FILETYPE_UNMATCH;

		backref->index = index;
		backref->filetype = filetype;
		backref->found_dir_index = 1;
	} else if (itemtype == BTRFS_DIR_ITEM_KEY) {
		rec->found_link++;
		if (backref->found_dir_item)
			backref->errors |= REF_ERR_DUP_DIR_ITEM;
		if (backref->found_dir_index && backref->filetype != filetype)
			backref->errors |= REF_ERR_FILETYPE_UNMATCH;

		backref->filetype = filetype;
		backref->found_dir_item = 1;
	} else if ((itemtype == BTRFS_INODE_REF_KEY) ||
		   (itemtype == BTRFS_INODE_EXTREF_KEY)) {
		if (backref->found_inode_ref)
			backref->errors |= REF_ERR_DUP_INODE_REF;
		if (backref->found_dir_index && backref->index != index)
			backref->errors |= REF_ERR_INDEX_UNMATCH;
		else
			backref->index = index;

		backref->ref_type = itemtype;
		backref->found_inode_ref = 1;
	} else {
		BUG_ON(1);
	}

	maybe_free_inode_rec(inode_cache, rec);
	return 0;
}

static int merge_inode_recs(struct inode_record *src, struct inode_record *dst,
			    struct cache_tree *dst_cache)
{
	struct inode_backref *backref;
	u32 dir_count = 0;
	int ret = 0;

	dst->merging = 1;
	list_for_each_entry(backref, &src->backrefs, list) {
		if (backref->found_dir_index) {
			add_inode_backref(dst_cache, dst->ino, backref->dir,
					backref->index, backref->name,
					backref->namelen, backref->filetype,
					BTRFS_DIR_INDEX_KEY, backref->errors);
		}
		if (backref->found_dir_item) {
			dir_count++;
			add_inode_backref(dst_cache, dst->ino,
					backref->dir, 0, backref->name,
					backref->namelen, backref->filetype,
					BTRFS_DIR_ITEM_KEY, backref->errors);
		}
		if (backref->found_inode_ref) {
			add_inode_backref(dst_cache, dst->ino,
					backref->dir, backref->index,
					backref->name, backref->namelen, 0,
					backref->ref_type, backref->errors);
		}
	}

	if (src->found_dir_item)
		dst->found_dir_item = 1;
	if (src->found_file_extent)
		dst->found_file_extent = 1;
	if (src->found_csum_item)
		dst->found_csum_item = 1;
	if (src->some_csum_missing)
		dst->some_csum_missing = 1;
	if (first_extent_gap(&dst->holes) > first_extent_gap(&src->holes)) {
		ret = copy_file_extent_holes(&dst->holes, &src->holes);
		if (ret < 0)
			return ret;
	}

	BUG_ON(src->found_link < dir_count);
	dst->found_link += src->found_link - dir_count;
	dst->found_size += src->found_size;
	if (src->extent_start != (u64)-1) {
		if (dst->extent_start == (u64)-1) {
			dst->extent_start = src->extent_start;
			dst->extent_end = src->extent_end;
		} else {
			if (dst->extent_end > src->extent_start)
				dst->errors |= I_ERR_FILE_EXTENT_OVERLAP;
			else if (dst->extent_end < src->extent_start) {
				ret = add_file_extent_hole(&dst->holes,
					dst->extent_end,
					src->extent_start - dst->extent_end);
			}
			if (dst->extent_end < src->extent_end)
				dst->extent_end = src->extent_end;
		}
	}

	dst->errors |= src->errors;
	if (src->found_inode_item) {
		if (!dst->found_inode_item) {
			dst->nlink = src->nlink;
			dst->isize = src->isize;
			dst->nbytes = src->nbytes;
			dst->imode = src->imode;
			dst->nodatasum = src->nodatasum;
			dst->found_inode_item = 1;
		} else {
			dst->errors |= I_ERR_DUP_INODE_ITEM;
		}
	}
	dst->merging = 0;

	return 0;
}

static int splice_shared_node(struct shared_node *src_node,
			      struct shared_node *dst_node)
{
	struct cache_extent *cache;
	struct ptr_node *node, *ins;
	struct cache_tree *src, *dst;
	struct inode_record *rec, *conflict;
	u64 current_ino = 0;
	int splice = 0;
	int ret;

	if (--src_node->refs == 0)
		splice = 1;
	if (src_node->current)
		current_ino = src_node->current->ino;

	src = &src_node->root_cache;
	dst = &dst_node->root_cache;
again:
	cache = search_cache_extent(src, 0);
	while (cache) {
		node = container_of(cache, struct ptr_node, cache);
		rec = node->data;
		cache = next_cache_extent(cache);

		if (splice) {
			remove_cache_extent(src, &node->cache);
			ins = node;
		} else {
			ins = malloc(sizeof(*ins));
			ins->cache.start = node->cache.start;
			ins->cache.size = node->cache.size;
			ins->data = rec;
			rec->refs++;
		}
		ret = insert_cache_extent(dst, &ins->cache);
		if (ret == -EEXIST) {
			conflict = get_inode_rec(dst, rec->ino, 1);
			merge_inode_recs(rec, conflict, dst);
			if (rec->checked) {
				conflict->checked = 1;
				if (dst_node->current == conflict)
					dst_node->current = NULL;
			}
			maybe_free_inode_rec(dst, conflict);
			free_inode_rec(rec);
			free(ins);
		} else {
			BUG_ON(ret);
		}
	}

	if (src == &src_node->root_cache) {
		src = &src_node->inode_cache;
		dst = &dst_node->inode_cache;
		goto again;
	}

	if (current_ino > 0 && (!dst_node->current ||
	    current_ino > dst_node->current->ino)) {
		if (dst_node->current) {
			dst_node->current->checked = 1;
			maybe_free_inode_rec(dst, dst_node->current);
		}
		dst_node->current = get_inode_rec(dst, current_ino, 1);
	}
	return 0;
}

static void free_inode_ptr(struct cache_extent *cache)
{
	struct ptr_node *node;
	struct inode_record *rec;

	node = container_of(cache, struct ptr_node, cache);
	rec = node->data;
	free_inode_rec(rec);
	free(node);
}

FREE_EXTENT_CACHE_BASED_TREE(inode_recs, free_inode_ptr);

static struct shared_node *find_shared_node(struct cache_tree *shared,
					    u64 bytenr)
{
	struct cache_extent *cache;
	struct shared_node *node;

	cache = lookup_cache_extent(shared, bytenr, 1);
	if (cache) {
		node = container_of(cache, struct shared_node, cache);
		return node;
	}
	return NULL;
}

static int add_shared_node(struct cache_tree *shared, u64 bytenr, u32 refs)
{
	int ret;
	struct shared_node *node;

	node = calloc(1, sizeof(*node));
	node->cache.start = bytenr;
	node->cache.size = 1;
	cache_tree_init(&node->root_cache);
	cache_tree_init(&node->inode_cache);
	node->refs = refs;

	ret = insert_cache_extent(shared, &node->cache);
	BUG_ON(ret);
	return 0;
}

static int enter_shared_node(struct btrfs_root *root, u64 bytenr, u32 refs,
			     struct walk_control *wc, int level)
{
	struct shared_node *node;
	struct shared_node *dest;

	if (level == wc->active_node)
		return 0;

	BUG_ON(wc->active_node <= level);
	node = find_shared_node(&wc->shared, bytenr);
	if (!node) {
		add_shared_node(&wc->shared, bytenr, refs);
		node = find_shared_node(&wc->shared, bytenr);
		wc->nodes[level] = node;
		wc->active_node = level;
		return 0;
	}

	if (wc->root_level == wc->active_node &&
	    btrfs_root_refs(&root->root_item) == 0) {
		if (--node->refs == 0) {
			free_inode_recs_tree(&node->root_cache);
			free_inode_recs_tree(&node->inode_cache);
			remove_cache_extent(&wc->shared, &node->cache);
			free(node);
		}
		return 1;
	}

	dest = wc->nodes[wc->active_node];
	splice_shared_node(node, dest);
	if (node->refs == 0) {
		remove_cache_extent(&wc->shared, &node->cache);
		free(node);
	}
	return 1;
}

static int leave_shared_node(struct btrfs_root *root,
			     struct walk_control *wc, int level)
{
	struct shared_node *node;
	struct shared_node *dest;
	int i;

	if (level == wc->root_level)
		return 0;

	for (i = level + 1; i < BTRFS_MAX_LEVEL; i++) {
		if (wc->nodes[i])
			break;
	}
	BUG_ON(i >= BTRFS_MAX_LEVEL);

	node = wc->nodes[wc->active_node];
	wc->nodes[wc->active_node] = NULL;
	wc->active_node = i;

	dest = wc->nodes[wc->active_node];
	if (wc->active_node < wc->root_level ||
	    btrfs_root_refs(&root->root_item) > 0) {
		BUG_ON(node->refs <= 1);
		splice_shared_node(node, dest);
	} else {
		BUG_ON(node->refs < 2);
		node->refs--;
	}
	return 0;
}

/*
 * Returns:
 * < 0 - on error
 * 1   - if the root with id child_root_id is a child of root parent_root_id
 * 0   - if the root child_root_id isn't a child of the root parent_root_id but
 *       has other root(s) as parent(s)
 * 2   - if the root child_root_id doesn't have any parent roots
 */
static int is_child_root(struct btrfs_root *root, u64 parent_root_id,
			 u64 child_root_id)
{
	struct btrfs_path path;
	struct btrfs_key key;
	struct extent_buffer *leaf;
	int has_parent = 0;
	int ret;

	btrfs_init_path(&path);

	key.objectid = parent_root_id;
	key.type = BTRFS_ROOT_REF_KEY;
	key.offset = child_root_id;
	ret = btrfs_search_slot(NULL, root->fs_info->tree_root, &key, &path,
				0, 0);
	if (ret < 0)
		return ret;
	btrfs_release_path(&path);
	if (!ret)
		return 1;

	key.objectid = child_root_id;
	key.type = BTRFS_ROOT_BACKREF_KEY;
	key.offset = 0;
	ret = btrfs_search_slot(NULL, root->fs_info->tree_root, &key, &path,
				0, 0);
	if (ret < 0)
		goto out;

	while (1) {
		leaf = path.nodes[0];
		if (path.slots[0] >= btrfs_header_nritems(leaf)) {
			ret = btrfs_next_leaf(root->fs_info->tree_root, &path);
			if (ret)
				break;
			leaf = path.nodes[0];
		}

		btrfs_item_key_to_cpu(leaf, &key, path.slots[0]);
		if (key.objectid != child_root_id ||
		    key.type != BTRFS_ROOT_BACKREF_KEY)
			break;

		has_parent = 1;

		if (key.offset == parent_root_id) {
			btrfs_release_path(&path);
			return 1;
		}

		path.slots[0]++;
	}
out:
	btrfs_release_path(&path);
	if (ret < 0)
		return ret;
	return has_parent ? 0 : 2;
}

static int process_dir_item(struct btrfs_root *root,
			    struct extent_buffer *eb,
			    int slot, struct btrfs_key *key,
			    struct shared_node *active_node)
{
	u32 total;
	u32 cur = 0;
	u32 len;
	u32 name_len;
	u32 data_len;
	int error;
	int nritems = 0;
	int filetype;
	struct btrfs_dir_item *di;
	struct inode_record *rec;
	struct cache_tree *root_cache;
	struct cache_tree *inode_cache;
	struct btrfs_key location;
	char namebuf[BTRFS_NAME_LEN];

	root_cache = &active_node->root_cache;
	inode_cache = &active_node->inode_cache;
	rec = active_node->current;
	rec->found_dir_item = 1;

	di = btrfs_item_ptr(eb, slot, struct btrfs_dir_item);
	total = btrfs_item_size_nr(eb, slot);
	while (cur < total) {
		nritems++;
		btrfs_dir_item_key_to_cpu(eb, di, &location);
		name_len = btrfs_dir_name_len(eb, di);
		data_len = btrfs_dir_data_len(eb, di);
		filetype = btrfs_dir_type(eb, di);

		rec->found_size += name_len;
		if (name_len <= BTRFS_NAME_LEN) {
			len = name_len;
			error = 0;
		} else {
			len = BTRFS_NAME_LEN;
			error = REF_ERR_NAME_TOO_LONG;
		}
		read_extent_buffer(eb, namebuf, (unsigned long)(di + 1), len);

		if (location.type == BTRFS_INODE_ITEM_KEY) {
			add_inode_backref(inode_cache, location.objectid,
					  key->objectid, key->offset, namebuf,
					  len, filetype, key->type, error);
		} else if (location.type == BTRFS_ROOT_ITEM_KEY) {
			add_inode_backref(root_cache, location.objectid,
					  key->objectid, key->offset,
					  namebuf, len, filetype,
					  key->type, error);
		} else {
			fprintf(stderr, "invalid location in dir item %u\n",
				location.type);
			add_inode_backref(inode_cache, BTRFS_MULTIPLE_OBJECTIDS,
					  key->objectid, key->offset, namebuf,
					  len, filetype, key->type, error);
		}

		len = sizeof(*di) + name_len + data_len;
		di = (struct btrfs_dir_item *)((char *)di + len);
		cur += len;
	}
	if (key->type == BTRFS_DIR_INDEX_KEY && nritems > 1)
		rec->errors |= I_ERR_DUP_DIR_INDEX;

	return 0;
}

static int process_inode_ref(struct extent_buffer *eb,
			     int slot, struct btrfs_key *key,
			     struct shared_node *active_node)
{
	u32 total;
	u32 cur = 0;
	u32 len;
	u32 name_len;
	u64 index;
	int error;
	struct cache_tree *inode_cache;
	struct btrfs_inode_ref *ref;
	char namebuf[BTRFS_NAME_LEN];

	inode_cache = &active_node->inode_cache;

	ref = btrfs_item_ptr(eb, slot, struct btrfs_inode_ref);
	total = btrfs_item_size_nr(eb, slot);
	while (cur < total) {
		name_len = btrfs_inode_ref_name_len(eb, ref);
		index = btrfs_inode_ref_index(eb, ref);
		if (name_len <= BTRFS_NAME_LEN) {
			len = name_len;
			error = 0;
		} else {
			len = BTRFS_NAME_LEN;
			error = REF_ERR_NAME_TOO_LONG;
		}
		read_extent_buffer(eb, namebuf, (unsigned long)(ref + 1), len);
		add_inode_backref(inode_cache, key->objectid, key->offset,
				  index, namebuf, len, 0, key->type, error);

		len = sizeof(*ref) + name_len;
		ref = (struct btrfs_inode_ref *)((char *)ref + len);
		cur += len;
	}
	return 0;
}

static int process_inode_extref(struct extent_buffer *eb,
				int slot, struct btrfs_key *key,
				struct shared_node *active_node)
{
	u32 total;
	u32 cur = 0;
	u32 len;
	u32 name_len;
	u64 index;
	u64 parent;
	int error;
	struct cache_tree *inode_cache;
	struct btrfs_inode_extref *extref;
	char namebuf[BTRFS_NAME_LEN];

	inode_cache = &active_node->inode_cache;

	extref = btrfs_item_ptr(eb, slot, struct btrfs_inode_extref);
	total = btrfs_item_size_nr(eb, slot);
	while (cur < total) {
		name_len = btrfs_inode_extref_name_len(eb, extref);
		index = btrfs_inode_extref_index(eb, extref);
		parent = btrfs_inode_extref_parent(eb, extref);
		if (name_len <= BTRFS_NAME_LEN) {
			len = name_len;
			error = 0;
		} else {
			len = BTRFS_NAME_LEN;
			error = REF_ERR_NAME_TOO_LONG;
		}
		read_extent_buffer(eb, namebuf,
				   (unsigned long)(extref + 1), len);
		add_inode_backref(inode_cache, key->objectid, parent,
				  index, namebuf, len, 0, key->type, error);

		len = sizeof(*extref) + name_len;
		extref = (struct btrfs_inode_extref *)((char *)extref + len);
		cur += len;
	}
	return 0;

}

static int count_csum_range(struct btrfs_root *root, u64 start,
			    u64 len, u64 *found)
{
	struct btrfs_key key;
	struct btrfs_path path;
	struct extent_buffer *leaf;
	int ret;
	size_t size;
	*found = 0;
	u64 csum_end;
	u16 csum_size = btrfs_super_csum_size(root->fs_info->super_copy);

	btrfs_init_path(&path);

	key.objectid = BTRFS_EXTENT_CSUM_OBJECTID;
	key.offset = start;
	key.type = BTRFS_EXTENT_CSUM_KEY;

	ret = btrfs_search_slot(NULL, root->fs_info->csum_root,
				&key, &path, 0, 0);
	if (ret < 0)
		goto out;
	if (ret > 0 && path.slots[0] > 0) {
		leaf = path.nodes[0];
		btrfs_item_key_to_cpu(leaf, &key, path.slots[0] - 1);
		if (key.objectid == BTRFS_EXTENT_CSUM_OBJECTID &&
		    key.type == BTRFS_EXTENT_CSUM_KEY)
			path.slots[0]--;
	}

	while (len > 0) {
		leaf = path.nodes[0];
		if (path.slots[0] >= btrfs_header_nritems(leaf)) {
			ret = btrfs_next_leaf(root->fs_info->csum_root, &path);
			if (ret > 0)
				break;
			else if (ret < 0)
				goto out;
			leaf = path.nodes[0];
		}

		btrfs_item_key_to_cpu(leaf, &key, path.slots[0]);
		if (key.objectid != BTRFS_EXTENT_CSUM_OBJECTID ||
		    key.type != BTRFS_EXTENT_CSUM_KEY)
			break;

		btrfs_item_key_to_cpu(leaf, &key, path.slots[0]);
		if (key.offset >= start + len)
			break;

		if (key.offset > start)
			start = key.offset;

		size = btrfs_item_size_nr(leaf, path.slots[0]);
		csum_end = key.offset + (size / csum_size) * root->sectorsize;
		if (csum_end > start) {
			size = min(csum_end - start, len);
			len -= size;
			start += size;
			*found += size;
		}

		path.slots[0]++;
	}
out:
	btrfs_release_path(&path);
	if (ret < 0)
		return ret;
	return 0;
}

static int process_file_extent(struct btrfs_root *root,
				struct extent_buffer *eb,
				int slot, struct btrfs_key *key,
				struct shared_node *active_node)
{
	struct inode_record *rec;
	struct btrfs_file_extent_item *fi;
	u64 num_bytes = 0;
	u64 disk_bytenr = 0;
	u64 extent_offset = 0;
	u64 mask = root->sectorsize - 1;
	int extent_type;
	int ret;

	rec = active_node->current;
	BUG_ON(rec->ino != key->objectid || rec->refs > 1);
	rec->found_file_extent = 1;

	if (rec->extent_start == (u64)-1) {
		rec->extent_start = key->offset;
		rec->extent_end = key->offset;
	}

	if (rec->extent_end > key->offset)
		rec->errors |= I_ERR_FILE_EXTENT_OVERLAP;
	else if (rec->extent_end < key->offset) {
		ret = add_file_extent_hole(&rec->holes, rec->extent_end,
					   key->offset - rec->extent_end);
		if (ret < 0)
			return ret;
	}

	fi = btrfs_item_ptr(eb, slot, struct btrfs_file_extent_item);
	extent_type = btrfs_file_extent_type(eb, fi);

	if (extent_type == BTRFS_FILE_EXTENT_INLINE) {
		num_bytes = btrfs_file_extent_inline_len(eb, slot, fi);
		if (num_bytes == 0)
			rec->errors |= I_ERR_BAD_FILE_EXTENT;
		rec->found_size += num_bytes;
		num_bytes = (num_bytes + mask) & ~mask;
	} else if (extent_type == BTRFS_FILE_EXTENT_REG ||
		   extent_type == BTRFS_FILE_EXTENT_PREALLOC) {
		num_bytes = btrfs_file_extent_num_bytes(eb, fi);
		disk_bytenr = btrfs_file_extent_disk_bytenr(eb, fi);
		extent_offset = btrfs_file_extent_offset(eb, fi);
		if (num_bytes == 0 || (num_bytes & mask))
			rec->errors |= I_ERR_BAD_FILE_EXTENT;
		if (num_bytes + extent_offset >
		    btrfs_file_extent_ram_bytes(eb, fi))
			rec->errors |= I_ERR_BAD_FILE_EXTENT;
		if (extent_type == BTRFS_FILE_EXTENT_PREALLOC &&
		    (btrfs_file_extent_compression(eb, fi) ||
		     btrfs_file_extent_encryption(eb, fi) ||
		     btrfs_file_extent_other_encoding(eb, fi)))
			rec->errors |= I_ERR_BAD_FILE_EXTENT;
		if (disk_bytenr > 0)
			rec->found_size += num_bytes;
	} else {
		rec->errors |= I_ERR_BAD_FILE_EXTENT;
	}
	rec->extent_end = key->offset + num_bytes;

	/*
	 * The data reloc tree will copy full extents into its inode and then
	 * copy the corresponding csums.  Because the extent it copied could be
	 * a preallocated extent that hasn't been written to yet there may be no
	 * csums to copy, ergo we won't have csums for our file extent.  This is
	 * ok so just don't bother checking csums if the inode belongs to the
	 * data reloc tree.
	 */
	if (disk_bytenr > 0 &&
	    btrfs_header_owner(eb) != BTRFS_DATA_RELOC_TREE_OBJECTID) {
		u64 found;
		if (btrfs_file_extent_compression(eb, fi))
			num_bytes = btrfs_file_extent_disk_num_bytes(eb, fi);
		else
			disk_bytenr += extent_offset;

		ret = count_csum_range(root, disk_bytenr, num_bytes, &found);
		if (ret < 0)
			return ret;
		if (extent_type == BTRFS_FILE_EXTENT_REG) {
			if (found > 0)
				rec->found_csum_item = 1;
			if (found < num_bytes)
				rec->some_csum_missing = 1;
		} else if (extent_type == BTRFS_FILE_EXTENT_PREALLOC) {
			if (found > 0)
				rec->errors |= I_ERR_ODD_CSUM_ITEM;
		}
	}
	return 0;
}

static int process_one_leaf(struct btrfs_root *root, struct extent_buffer *eb,
			    struct walk_control *wc)
{
	struct btrfs_key key;
	u32 nritems;
	int i;
	int ret = 0;
	struct cache_tree *inode_cache;
	struct shared_node *active_node;

	if (wc->root_level == wc->active_node &&
	    btrfs_root_refs(&root->root_item) == 0)
		return 0;

	active_node = wc->nodes[wc->active_node];
	inode_cache = &active_node->inode_cache;
	nritems = btrfs_header_nritems(eb);
	for (i = 0; i < nritems; i++) {
		btrfs_item_key_to_cpu(eb, &key, i);

		if (key.objectid == BTRFS_FREE_SPACE_OBJECTID)
			continue;
		if (key.type == BTRFS_ORPHAN_ITEM_KEY)
			continue;

		if (active_node->current == NULL ||
		    active_node->current->ino < key.objectid) {
			if (active_node->current) {
				active_node->current->checked = 1;
				maybe_free_inode_rec(inode_cache,
						     active_node->current);
			}
			active_node->current = get_inode_rec(inode_cache,
							     key.objectid, 1);
		}
		switch (key.type) {
		case BTRFS_DIR_ITEM_KEY:
		case BTRFS_DIR_INDEX_KEY:
			ret = process_dir_item(root, eb, i, &key, active_node);
			break;
		case BTRFS_INODE_REF_KEY:
			ret = process_inode_ref(eb, i, &key, active_node);
			break;
		case BTRFS_INODE_EXTREF_KEY:
			ret = process_inode_extref(eb, i, &key, active_node);
			break;
		case BTRFS_INODE_ITEM_KEY:
			ret = process_inode_item(eb, i, &key, active_node);
			break;
		case BTRFS_EXTENT_DATA_KEY:
			ret = process_file_extent(root, eb, i, &key,
						  active_node);
			break;
		default:
			break;
		};
	}
	return ret;
}

static void reada_walk_down(struct btrfs_root *root,
			    struct extent_buffer *node, int slot)
{
	u64 bytenr;
	u64 ptr_gen;
	u32 nritems;
	u32 blocksize;
	int i;
	int level;

	level = btrfs_header_level(node);
	if (level != 1)
		return;

	nritems = btrfs_header_nritems(node);
	blocksize = btrfs_level_size(root, level - 1);
	for (i = slot; i < nritems; i++) {
		bytenr = btrfs_node_blockptr(node, i);
		ptr_gen = btrfs_node_ptr_generation(node, i);
		readahead_tree_block(root, bytenr, blocksize, ptr_gen);
	}
}

/*
 * Check the child node/leaf by the following condition:
 * 1. the first item key of the node/leaf should be the same with the one
 *    in parent.
 * 2. block in parent node should match the child node/leaf.
 * 3. generation of parent node and child's header should be consistent.
 *
 * Or the child node/leaf pointed by the key in parent is not valid.
 *
 * We hope to check leaf owner too, but since subvol may share leaves,
 * which makes leaf owner check not so strong, key check should be
 * sufficient enough for that case.
 */
static int check_child_node(struct btrfs_root *root,
			    struct extent_buffer *parent, int slot,
			    struct extent_buffer *child)
{
	struct btrfs_key parent_key;
	struct btrfs_key child_key;
	int ret = 0;

	btrfs_node_key_to_cpu(parent, &parent_key, slot);
	if (btrfs_header_level(child) == 0)
		btrfs_item_key_to_cpu(child, &child_key, 0);
	else
		btrfs_node_key_to_cpu(child, &child_key, 0);

	if (memcmp(&parent_key, &child_key, sizeof(parent_key))) {
		ret = -EINVAL;
		fprintf(stderr,
			"Wrong key of child node/leaf, wanted: (%llu, %u, %llu), have: (%llu, %u, %llu)\n",
			parent_key.objectid, parent_key.type, parent_key.offset,
			child_key.objectid, child_key.type, child_key.offset);
	}
	if (btrfs_header_bytenr(child) != btrfs_node_blockptr(parent, slot)) {
		ret = -EINVAL;
		fprintf(stderr, "Wrong block of child node/leaf, wanted: %llu, have: %llu\n",
			btrfs_node_blockptr(parent, slot),
			btrfs_header_bytenr(child));
	}
	if (btrfs_node_ptr_generation(parent, slot) !=
	    btrfs_header_generation(child)) {
		ret = -EINVAL;
		fprintf(stderr, "Wrong generation of child node/leaf, wanted: %llu, have: %llu\n",
			btrfs_header_generation(child),
			btrfs_node_ptr_generation(parent, slot));
	}
	return ret;
}

static int walk_down_tree(struct btrfs_root *root, struct btrfs_path *path,
			  struct walk_control *wc, int *level)
{
	enum btrfs_tree_block_status status;
	u64 bytenr;
	u64 ptr_gen;
	struct extent_buffer *next;
	struct extent_buffer *cur;
	u32 blocksize;
	int ret, err = 0;
	u64 refs;

	WARN_ON(*level < 0);
	WARN_ON(*level >= BTRFS_MAX_LEVEL);
	ret = btrfs_lookup_extent_info(NULL, root,
				       path->nodes[*level]->start,
				       *level, 1, &refs, NULL);
	if (ret < 0) {
		err = ret;
		goto out;
	}

	if (refs > 1) {
		ret = enter_shared_node(root, path->nodes[*level]->start,
					refs, wc, *level);
		if (ret > 0) {
			err = ret;
			goto out;
		}
	}

	while (*level >= 0) {
		WARN_ON(*level < 0);
		WARN_ON(*level >= BTRFS_MAX_LEVEL);
		cur = path->nodes[*level];

		if (btrfs_header_level(cur) != *level)
			WARN_ON(1);

		if (path->slots[*level] >= btrfs_header_nritems(cur))
			break;
		if (*level == 0) {
			ret = process_one_leaf(root, cur, wc);
			if (ret < 0)
				err = ret;
			break;
		}
		bytenr = btrfs_node_blockptr(cur, path->slots[*level]);
		ptr_gen = btrfs_node_ptr_generation(cur, path->slots[*level]);
		blocksize = btrfs_level_size(root, *level - 1);
		ret = btrfs_lookup_extent_info(NULL, root, bytenr, *level - 1,
					       1, &refs, NULL);
		if (ret < 0)
			refs = 0;

		if (refs > 1) {
			ret = enter_shared_node(root, bytenr, refs,
						wc, *level - 1);
			if (ret > 0) {
				path->slots[*level]++;
				continue;
			}
		}

		next = btrfs_find_tree_block(root, bytenr, blocksize);
		if (!next || !btrfs_buffer_uptodate(next, ptr_gen)) {
			free_extent_buffer(next);
			reada_walk_down(root, cur, path->slots[*level]);
			next = read_tree_block(root, bytenr, blocksize,
					       ptr_gen);
			if (!extent_buffer_uptodate(next)) {
				struct btrfs_key node_key;

				btrfs_node_key_to_cpu(path->nodes[*level],
						      &node_key,
						      path->slots[*level]);
				btrfs_add_corrupt_extent_record(root->fs_info,
						&node_key,
						path->nodes[*level]->start,
						root->leafsize, *level);
				err = -EIO;
				goto out;
			}
		}

		ret = check_child_node(root, cur, path->slots[*level], next);
		if (ret) {
			err = ret;
			goto out;
		}

		if (btrfs_is_leaf(next))
			status = btrfs_check_leaf(root, NULL, next);
		else
			status = btrfs_check_node(root, NULL, next);
		if (status != BTRFS_TREE_BLOCK_CLEAN) {
			free_extent_buffer(next);
			err = -EIO;
			goto out;
		}

		*level = *level - 1;
		free_extent_buffer(path->nodes[*level]);
		path->nodes[*level] = next;
		path->slots[*level] = 0;
	}
out:
	path->slots[*level] = btrfs_header_nritems(path->nodes[*level]);
	return err;
}

static int walk_up_tree(struct btrfs_root *root, struct btrfs_path *path,
			struct walk_control *wc, int *level)
{
	int i;
	struct extent_buffer *leaf;

	for (i = *level; i < BTRFS_MAX_LEVEL - 1 && path->nodes[i]; i++) {
		leaf = path->nodes[i];
		if (path->slots[i] + 1 < btrfs_header_nritems(leaf)) {
			path->slots[i]++;
			*level = i;
			return 0;
		} else {
			free_extent_buffer(path->nodes[*level]);
			path->nodes[*level] = NULL;
			BUG_ON(*level > wc->active_node);
			if (*level == wc->active_node)
				leave_shared_node(root, wc, *level);
			*level = i + 1;
		}
	}
	return 1;
}

static int check_root_dir(struct inode_record *rec)
{
	struct inode_backref *backref;
	int ret = -1;

	if (!rec->found_inode_item || rec->errors)
		goto out;
	if (rec->nlink != 1 || rec->found_link != 0)
		goto out;
	if (list_empty(&rec->backrefs))
		goto out;
	backref = list_entry(rec->backrefs.next, struct inode_backref, list);
	if (!backref->found_inode_ref)
		goto out;
	if (backref->index != 0 || backref->namelen != 2 ||
	    memcmp(backref->name, "..", 2))
		goto out;
	if (backref->found_dir_index || backref->found_dir_item)
		goto out;
	ret = 0;
out:
	return ret;
}

static int repair_inode_isize(struct btrfs_trans_handle *trans,
			      struct btrfs_root *root, struct btrfs_path *path,
			      struct inode_record *rec)
{
	struct btrfs_inode_item *ei;
	struct btrfs_key key;
	int ret;

	key.objectid = rec->ino;
	key.type = BTRFS_INODE_ITEM_KEY;
	key.offset = (u64)-1;

	ret = btrfs_search_slot(trans, root, &key, path, 0, 1);
	if (ret < 0)
		goto out;
	if (ret) {
		if (!path->slots[0]) {
			ret = -ENOENT;
			goto out;
		}
		path->slots[0]--;
		ret = 0;
	}
	btrfs_item_key_to_cpu(path->nodes[0], &key, path->slots[0]);
	if (key.objectid != rec->ino) {
		ret = -ENOENT;
		goto out;
	}

	ei = btrfs_item_ptr(path->nodes[0], path->slots[0],
			    struct btrfs_inode_item);
	btrfs_set_inode_size(path->nodes[0], ei, rec->found_size);
	btrfs_mark_buffer_dirty(path->nodes[0]);
	rec->errors &= ~I_ERR_DIR_ISIZE_WRONG;
	printf("reset isize for dir %Lu root %Lu\n", rec->ino,
	       root->root_key.objectid);
out:
	btrfs_release_path(path);
	return ret;
}

static int repair_inode_orphan_item(struct btrfs_trans_handle *trans,
				    struct btrfs_root *root,
				    struct btrfs_path *path,
				    struct inode_record *rec)
{
	int ret;

	ret = btrfs_add_orphan_item(trans, root, path, rec->ino);
	btrfs_release_path(path);
	if (!ret)
		rec->errors &= ~I_ERR_NO_ORPHAN_ITEM;
	return ret;
}

static int repair_inode_nbytes(struct btrfs_trans_handle *trans,
			       struct btrfs_root *root,
			       struct btrfs_path *path,
			       struct inode_record *rec)
{
	struct btrfs_inode_item *ei;
	struct btrfs_key key;
	int ret = 0;

	key.objectid = rec->ino;
	key.type = BTRFS_INODE_ITEM_KEY;
	key.offset = 0;

	ret = btrfs_search_slot(trans, root, &key, path, 0, 1);
	if (ret) {
		if (ret > 0)
			ret = -ENOENT;
		goto out;
	}

	/* Since ret == 0, no need to check anything */
	ei = btrfs_item_ptr(path->nodes[0], path->slots[0],
			    struct btrfs_inode_item);
	btrfs_set_inode_nbytes(path->nodes[0], ei, rec->found_size);
	btrfs_mark_buffer_dirty(path->nodes[0]);
	rec->errors &= ~I_ERR_FILE_NBYTES_WRONG;
	printf("reset nbytes for ino %llu root %llu\n",
	       rec->ino, root->root_key.objectid);
out:
	btrfs_release_path(path);
	return ret;
}

static int add_missing_dir_index(struct btrfs_root *root,
				 struct cache_tree *inode_cache,
				 struct inode_record *rec,
				 struct inode_backref *backref)
{
	struct btrfs_path *path;
	struct btrfs_trans_handle *trans;
	struct btrfs_dir_item *dir_item;
	struct extent_buffer *leaf;
	struct btrfs_key key;
	struct btrfs_disk_key disk_key;
	struct inode_record *dir_rec;
	unsigned long name_ptr;
	u32 data_size = sizeof(*dir_item) + backref->namelen;
	int ret;

	path = btrfs_alloc_path();
	if (!path)
		return -ENOMEM;

	trans = btrfs_start_transaction(root, 1);
	if (IS_ERR(trans)) {
		btrfs_free_path(path);
		return PTR_ERR(trans);
	}

	fprintf(stderr, "repairing missing dir index item for inode %llu\n",
		(unsigned long long)rec->ino);
	key.objectid = backref->dir;
	key.type = BTRFS_DIR_INDEX_KEY;
	key.offset = backref->index;

	ret = btrfs_insert_empty_item(trans, root, path, &key, data_size);
	BUG_ON(ret);

	leaf = path->nodes[0];
	dir_item = btrfs_item_ptr(leaf, path->slots[0], struct btrfs_dir_item);

	disk_key.objectid = cpu_to_le64(rec->ino);
	disk_key.type = BTRFS_INODE_ITEM_KEY;
	disk_key.offset = 0;

	btrfs_set_dir_item_key(leaf, dir_item, &disk_key);
	btrfs_set_dir_type(leaf, dir_item, imode_to_type(rec->imode));
	btrfs_set_dir_data_len(leaf, dir_item, 0);
	btrfs_set_dir_name_len(leaf, dir_item, backref->namelen);
	name_ptr = (unsigned long)(dir_item + 1);
	write_extent_buffer(leaf, backref->name, name_ptr, backref->namelen);
	btrfs_mark_buffer_dirty(leaf);
	btrfs_free_path(path);
	btrfs_commit_transaction(trans, root);

	backref->found_dir_index = 1;
	dir_rec = get_inode_rec(inode_cache, backref->dir, 0);
	if (!dir_rec)
		return 0;
	dir_rec->found_size += backref->namelen;
	if (dir_rec->found_size == dir_rec->isize &&
	    (dir_rec->errors & I_ERR_DIR_ISIZE_WRONG))
		dir_rec->errors &= ~I_ERR_DIR_ISIZE_WRONG;
	if (dir_rec->found_size != dir_rec->isize)
		dir_rec->errors |= I_ERR_DIR_ISIZE_WRONG;

	return 0;
}

static int delete_dir_index(struct btrfs_root *root,
			    struct cache_tree *inode_cache,
			    struct inode_record *rec,
			    struct inode_backref *backref)
{
	struct btrfs_trans_handle *trans;
	struct btrfs_dir_item *di;
	struct btrfs_path *path;
	int ret = 0;

	path = btrfs_alloc_path();
	if (!path)
		return -ENOMEM;

	trans = btrfs_start_transaction(root, 1);
	if (IS_ERR(trans)) {
		btrfs_free_path(path);
		return PTR_ERR(trans);
	}


	fprintf(stderr, "Deleting bad dir index [%llu,%u,%llu] root %llu\n",
		(unsigned long long)backref->dir,
		BTRFS_DIR_INDEX_KEY, (unsigned long long)backref->index,
		(unsigned long long)root->objectid);

	di = btrfs_lookup_dir_index(trans, root, path, backref->dir,
				    backref->name, backref->namelen,
				    backref->index, -1);
	if (IS_ERR(di)) {
		ret = PTR_ERR(di);
		btrfs_free_path(path);
		btrfs_commit_transaction(trans, root);
		if (ret == -ENOENT)
			return 0;
		return ret;
	}

	if (!di)
		ret = btrfs_del_item(trans, root, path);
	else
		ret = btrfs_delete_one_dir_name(trans, root, path, di);
	BUG_ON(ret);
	btrfs_free_path(path);
	btrfs_commit_transaction(trans, root);
	return ret;
}

static int create_inode_item(struct btrfs_root *root,
			     struct inode_record *rec,
			     struct inode_backref *backref, int root_dir)
{
	struct btrfs_trans_handle *trans;
	struct btrfs_inode_item inode_item;
	time_t now = time(NULL);
	int ret;

	trans = btrfs_start_transaction(root, 1);
	if (IS_ERR(trans)) {
		ret = PTR_ERR(trans);
		return ret;
	}

	fprintf(stderr, "root %llu inode %llu recreating inode item, this may "
		"be incomplete, please check permissions and content after "
		"the fsck completes.\n", (unsigned long long)root->objectid,
		(unsigned long long)rec->ino);

	memset(&inode_item, 0, sizeof(inode_item));
	btrfs_set_stack_inode_generation(&inode_item, trans->transid);
	if (root_dir)
		btrfs_set_stack_inode_nlink(&inode_item, 1);
	else
		btrfs_set_stack_inode_nlink(&inode_item, rec->found_link);
	btrfs_set_stack_inode_nbytes(&inode_item, rec->found_size);
	if (rec->found_dir_item) {
		if (rec->found_file_extent)
			fprintf(stderr, "root %llu inode %llu has both a dir "
				"item and extents, unsure if it is a dir or a "
				"regular file so setting it as a directory\n",
				(unsigned long long)root->objectid,
				(unsigned long long)rec->ino);
		btrfs_set_stack_inode_mode(&inode_item, S_IFDIR | 0755);
		btrfs_set_stack_inode_size(&inode_item, rec->found_size);
	} else if (!rec->found_dir_item) {
		btrfs_set_stack_inode_size(&inode_item, rec->extent_end);
		btrfs_set_stack_inode_mode(&inode_item, S_IFREG | 0755);
	}
	btrfs_set_stack_timespec_sec(&inode_item.atime, now);
	btrfs_set_stack_timespec_nsec(&inode_item.atime, 0);
	btrfs_set_stack_timespec_sec(&inode_item.ctime, now);
	btrfs_set_stack_timespec_nsec(&inode_item.ctime, 0);
	btrfs_set_stack_timespec_sec(&inode_item.mtime, now);
	btrfs_set_stack_timespec_nsec(&inode_item.mtime, 0);
	btrfs_set_stack_timespec_sec(&inode_item.otime, 0);
	btrfs_set_stack_timespec_nsec(&inode_item.otime, 0);

	ret = btrfs_insert_inode(trans, root, rec->ino, &inode_item);
	BUG_ON(ret);
	btrfs_commit_transaction(trans, root);
	return 0;
}

static int repair_inode_backrefs(struct btrfs_root *root,
				 struct inode_record *rec,
				 struct cache_tree *inode_cache,
				 int delete)
{
	struct inode_backref *tmp, *backref;
	u64 root_dirid = btrfs_root_dirid(&root->root_item);
	int ret = 0;
	int repaired = 0;

	list_for_each_entry_safe(backref, tmp, &rec->backrefs, list) {
		if (!delete && rec->ino == root_dirid) {
			if (!rec->found_inode_item) {
				ret = create_inode_item(root, rec, backref, 1);
				if (ret)
					break;
				repaired++;
			}
		}

		/* Index 0 for root dir's are special, don't mess with it */
		if (rec->ino == root_dirid && backref->index == 0)
			continue;

		if (delete &&
		    ((backref->found_dir_index && !backref->found_inode_ref) ||
		     (backref->found_dir_index && backref->found_inode_ref &&
		      (backref->errors & REF_ERR_INDEX_UNMATCH)))) {
			ret = delete_dir_index(root, inode_cache, rec, backref);
			if (ret)
				break;
			repaired++;
			list_del(&backref->list);
			free(backref);
		}

		if (!delete && !backref->found_dir_index &&
		    backref->found_dir_item && backref->found_inode_ref) {
			ret = add_missing_dir_index(root, inode_cache, rec,
						    backref);
			if (ret)
				break;
			repaired++;
			if (backref->found_dir_item &&
			    backref->found_dir_index &&
			    backref->found_dir_index) {
				if (!backref->errors &&
				    backref->found_inode_ref) {
					list_del(&backref->list);
					free(backref);
				}
			}
		}

		if (!delete && (!backref->found_dir_index &&
				!backref->found_dir_item &&
				backref->found_inode_ref)) {
			struct btrfs_trans_handle *trans;
			struct btrfs_key location;

			ret = check_dir_conflict(root, backref->name,
						 backref->namelen,
						 backref->dir,
						 backref->index);
			if (ret) {
				/*
				 * let nlink fixing routine to handle it,
				 * which can do it better.
				 */
				ret = 0;
				break;
			}
			location.objectid = rec->ino;
			location.type = BTRFS_INODE_ITEM_KEY;
			location.offset = 0;

			trans = btrfs_start_transaction(root, 1);
			if (IS_ERR(trans)) {
				ret = PTR_ERR(trans);
				break;
			}
			fprintf(stderr, "adding missing dir index/item pair "
				"for inode %llu\n",
				(unsigned long long)rec->ino);
			ret = btrfs_insert_dir_item(trans, root, backref->name,
						    backref->namelen,
						    backref->dir, &location,
						    imode_to_type(rec->imode),
						    backref->index);
			BUG_ON(ret);
			btrfs_commit_transaction(trans, root);
			repaired++;
		}

		if (!delete && (backref->found_inode_ref &&
				backref->found_dir_index &&
				backref->found_dir_item &&
				!(backref->errors & REF_ERR_INDEX_UNMATCH) &&
				!rec->found_inode_item)) {
			ret = create_inode_item(root, rec, backref, 0);
			if (ret)
				break;
			repaired++;
		}

	}
	return ret ? ret : repaired;
}

/*
 * To determine the file type for nlink/inode_item repair
 *
 * Return 0 if file type is found and BTRFS_FT_* is stored into type.
 * Return -ENOENT if file type is not found.
 */
static int find_file_type(struct inode_record *rec, u8 *type)
{
	struct inode_backref *backref;

	/* For inode item recovered case */
	if (rec->found_inode_item) {
		*type = imode_to_type(rec->imode);
		return 0;
	}

	list_for_each_entry(backref, &rec->backrefs, list) {
		if (backref->found_dir_index || backref->found_dir_item) {
			*type = backref->filetype;
			return 0;
		}
	}
	return -ENOENT;
}

/*
 * To determine the file name for nlink repair
 *
 * Return 0 if file name is found, set name and namelen.
 * Return -ENOENT if file name is not found.
 */
static int find_file_name(struct inode_record *rec,
			  char *name, int *namelen)
{
	struct inode_backref *backref;

	list_for_each_entry(backref, &rec->backrefs, list) {
		if (backref->found_dir_index || backref->found_dir_item ||
		    backref->found_inode_ref) {
			memcpy(name, backref->name, backref->namelen);
			*namelen = backref->namelen;
			return 0;
		}
	}
	return -ENOENT;
}

/* Reset the nlink of the inode to the correct one */
static int reset_nlink(struct btrfs_trans_handle *trans,
		       struct btrfs_root *root,
		       struct btrfs_path *path,
		       struct inode_record *rec)
{
	struct inode_backref *backref;
	struct inode_backref *tmp;
	struct btrfs_key key;
	struct btrfs_inode_item *inode_item;
	int ret = 0;

	/* We don't believe this either, reset it and iterate backref */
	rec->found_link = 0;

	/* Remove all backref including the valid ones */
	list_for_each_entry_safe(backref, tmp, &rec->backrefs, list) {
		ret = btrfs_unlink(trans, root, rec->ino, backref->dir,
				   backref->index, backref->name,
				   backref->namelen, 0);
		if (ret < 0)
			goto out;

		/* remove invalid backref, so it won't be added back */
		if (!(backref->found_dir_index &&
		      backref->found_dir_item &&
		      backref->found_inode_ref)) {
			list_del(&backref->list);
			free(backref);
		} else {
			rec->found_link++;
		}
	}

	/* Set nlink to 0 */
	key.objectid = rec->ino;
	key.type = BTRFS_INODE_ITEM_KEY;
	key.offset = 0;
	ret = btrfs_search_slot(trans, root, &key, path, 0, 1);
	if (ret < 0)
		goto out;
	if (ret > 0) {
		ret = -ENOENT;
		goto out;
	}
	inode_item = btrfs_item_ptr(path->nodes[0], path->slots[0],
				    struct btrfs_inode_item);
	btrfs_set_inode_nlink(path->nodes[0], inode_item, 0);
	btrfs_mark_buffer_dirty(path->nodes[0]);
	btrfs_release_path(path);

	/*
	 * Add back valid inode_ref/dir_item/dir_index,
	 * add_link() will handle the nlink inc, so new nlink must be correct
	 */
	list_for_each_entry(backref, &rec->backrefs, list) {
		ret = btrfs_add_link(trans, root, rec->ino, backref->dir,
				     backref->name, backref->namelen,
				     backref->filetype, &backref->index, 1);
		if (ret < 0)
			goto out;
	}
out:
	btrfs_release_path(path);
	return ret;
}

static int repair_inode_nlinks(struct btrfs_trans_handle *trans,
			       struct btrfs_root *root,
			       struct btrfs_path *path,
			       struct inode_record *rec)
{
	char *dir_name = "lost+found";
	char namebuf[BTRFS_NAME_LEN] = {0};
	u64 lost_found_ino;
	u32 mode = 0700;
	u8 type = 0;
	int namelen = 0;
	int name_recovered = 0;
	int type_recovered = 0;
	int ret = 0;

	/*
	 * Get file name and type first before these invalid inode ref
	 * are deleted by remove_all_invalid_backref()
	 */
	name_recovered = !find_file_name(rec, namebuf, &namelen);
	type_recovered = !find_file_type(rec, &type);

	if (!name_recovered) {
		printf("Can't get file name for inode %llu, using '%llu' as fallback\n",
		       rec->ino, rec->ino);
		namelen = count_digits(rec->ino);
		sprintf(namebuf, "%llu", rec->ino);
		name_recovered = 1;
	}
	if (!type_recovered) {
		printf("Can't get file type for inode %llu, using FILE as fallback\n",
		       rec->ino);
		type = BTRFS_FT_REG_FILE;
		type_recovered = 1;
	}

	ret = reset_nlink(trans, root, path, rec);
	if (ret < 0) {
		fprintf(stderr,
			"Failed to reset nlink for inode %llu: %s\n",
			rec->ino, strerror(-ret));
		goto out;
	}

	if (rec->found_link == 0) {
		lost_found_ino = root->highest_inode;
		if (lost_found_ino >= BTRFS_LAST_FREE_OBJECTID) {
			ret = -EOVERFLOW;
			goto out;
		}
		lost_found_ino++;
		ret = btrfs_mkdir(trans, root, dir_name, strlen(dir_name),
				  BTRFS_FIRST_FREE_OBJECTID, &lost_found_ino,
				  mode);
		if (ret < 0) {
			fprintf(stderr, "Failed to create '%s' dir: %s\n",
				dir_name, strerror(-ret));
			goto out;
		}
		ret = btrfs_add_link(trans, root, rec->ino, lost_found_ino,
				     namebuf, namelen, type, NULL, 1);
		/*
		 * Add ".INO" suffix several times to handle case where
		 * "FILENAME.INO" is already taken by another file.
		 */
		while (ret == -EEXIST) {
			/*
			 * Conflicting file name, add ".INO" as suffix * +1 for '.'
			 */
			if (namelen + count_digits(rec->ino) + 1 >
			    BTRFS_NAME_LEN) {
				ret = -EFBIG;
				goto out;
			}
			snprintf(namebuf + namelen, BTRFS_NAME_LEN - namelen,
				 ".%llu", rec->ino);
			namelen += count_digits(rec->ino) + 1;
			ret = btrfs_add_link(trans, root, rec->ino,
					     lost_found_ino, namebuf,
					     namelen, type, NULL, 1);
		}
		if (ret < 0) {
			fprintf(stderr,
				"Failed to link the inode %llu to %s dir: %s\n",
				rec->ino, dir_name, strerror(-ret));
			goto out;
		}
		/*
		 * Just increase the found_link, don't actually add the
		 * backref. This will make things easier and this inode
		 * record will be freed after the repair is done.
		 * So fsck will not report problem about this inode.
		 */
		rec->found_link++;
		printf("Moving file '%.*s' to '%s' dir since it has no valid backref\n",
		       namelen, namebuf, dir_name);
	}
	printf("Fixed the nlink of inode %llu\n", rec->ino);
out:
	/*
	 * Clear the flag anyway, or we will loop forever for the same inode
	 * as it will not be removed from the bad inode list and the dead loop
	 * happens.
	 */
	rec->errors &= ~I_ERR_LINK_COUNT_WRONG;
	btrfs_release_path(path);
	return ret;
}

/*
 * Check if there is any normal(reg or prealloc) file extent for given
 * ino.
 * This is used to determine the file type when neither its dir_index/item or
 * inode_item exists.
 *
 * This will *NOT* report error, if any error happens, just consider it does
 * not have any normal file extent.
 */
static int find_normal_file_extent(struct btrfs_root *root, u64 ino)
{
	struct btrfs_path *path;
	struct btrfs_key key;
	struct btrfs_key found_key;
	struct btrfs_file_extent_item *fi;
	u8 type;
	int ret = 0;

	path = btrfs_alloc_path();
	if (!path)
		goto out;
	key.objectid = ino;
	key.type = BTRFS_EXTENT_DATA_KEY;
	key.offset = 0;

	ret = btrfs_search_slot(NULL, root, &key, path, 0, 0);
	if (ret < 0) {
		ret = 0;
		goto out;
	}
	if (ret && path->slots[0] >= btrfs_header_nritems(path->nodes[0])) {
		ret = btrfs_next_leaf(root, path);
		if (ret) {
			ret = 0;
			goto out;
		}
	}
	while (1) {
		btrfs_item_key_to_cpu(path->nodes[0], &found_key,
				      path->slots[0]);
		if (found_key.objectid != ino ||
		    found_key.type != BTRFS_EXTENT_DATA_KEY)
			break;
		fi = btrfs_item_ptr(path->nodes[0], path->slots[0],
				    struct btrfs_file_extent_item);
		type = btrfs_file_extent_type(path->nodes[0], fi);
		if (type != BTRFS_FILE_EXTENT_INLINE) {
			ret = 1;
			goto out;
		}
	}
out:
	btrfs_free_path(path);
	return ret;
}

static u32 btrfs_type_to_imode(u8 type)
{
	static u32 imode_by_btrfs_type[] = {
		[BTRFS_FT_REG_FILE]	= S_IFREG,
		[BTRFS_FT_DIR]		= S_IFDIR,
		[BTRFS_FT_CHRDEV]	= S_IFCHR,
		[BTRFS_FT_BLKDEV]	= S_IFBLK,
		[BTRFS_FT_FIFO]		= S_IFIFO,
		[BTRFS_FT_SOCK]		= S_IFSOCK,
		[BTRFS_FT_SYMLINK]	= S_IFLNK,
	};

	return imode_by_btrfs_type[(type)];
}

static int repair_inode_no_item(struct btrfs_trans_handle *trans,
				struct btrfs_root *root,
				struct btrfs_path *path,
				struct inode_record *rec)
{
	u8 filetype;
	u32 mode = 0700;
	int type_recovered = 0;
	int ret = 0;

	printf("Trying to rebuild inode:%llu\n", rec->ino);

	type_recovered = !find_file_type(rec, &filetype);

	/*
	 * Try to determine inode type if type not found.
	 *
	 * For found regular file extent, it must be FILE.
	 * For found dir_item/index, it must be DIR.
	 *
	 * For undetermined one, use FILE as fallback.
	 *
	 * TODO:
	 * 1. If found backref(inode_index/item is already handled) to it,
	 *    it must be DIR.
	 *    Need new inode-inode ref structure to allow search for that.
	 */
	if (!type_recovered) {
		if (rec->found_file_extent &&
		    find_normal_file_extent(root, rec->ino)) {
			type_recovered = 1;
			filetype = BTRFS_FT_REG_FILE;
		} else if (rec->found_dir_item) {
			type_recovered = 1;
			filetype = BTRFS_FT_DIR;
		} else if (!list_empty(&rec->orphan_extents)) {
			type_recovered = 1;
			filetype = BTRFS_FT_REG_FILE;
		} else{
			printf("Can't determint the filetype for inode %llu, assume it is a normal file\n",
			       rec->ino);
			type_recovered = 1;
			filetype = BTRFS_FT_REG_FILE;
		}
	}

	ret = btrfs_new_inode(trans, root, rec->ino,
			      mode | btrfs_type_to_imode(filetype));
	if (ret < 0)
		goto out;

	/*
	 * Here inode rebuild is done, we only rebuild the inode item,
	 * don't repair the nlink(like move to lost+found).
	 * That is the job of nlink repair.
	 *
	 * We just fill the record and return
	 */
	rec->found_dir_item = 1;
	rec->imode = mode | btrfs_type_to_imode(filetype);
	rec->nlink = 0;
	rec->errors &= ~I_ERR_NO_INODE_ITEM;
	/* Ensure the inode_nlinks repair function will be called */
	rec->errors |= I_ERR_LINK_COUNT_WRONG;
out:
	return ret;
}

static int repair_inode_orphan_extent(struct btrfs_trans_handle *trans,
				      struct btrfs_root *root,
				      struct btrfs_path *path,
				      struct inode_record *rec)
{
	struct orphan_data_extent *orphan;
	struct orphan_data_extent *tmp;
	int ret = 0;

	list_for_each_entry_safe(orphan, tmp, &rec->orphan_extents, list) {
		/*
		 * Check for conflicting file extents
		 *
		 * Here we don't know whether the extents is compressed or not,
		 * so we can only assume it not compressed nor data offset,
		 * and use its disk_len as extent length.
		 */
		ret = btrfs_get_extent(NULL, root, path, orphan->objectid,
				       orphan->offset, orphan->disk_len, 0);
		btrfs_release_path(path);
		if (ret < 0)
			goto out;
		if (!ret) {
			fprintf(stderr,
				"orphan extent (%llu, %llu) conflicts, delete the orphan\n",
				orphan->disk_bytenr, orphan->disk_len);
			ret = btrfs_free_extent(trans,
					root->fs_info->extent_root,
					orphan->disk_bytenr, orphan->disk_len,
					0, root->objectid, orphan->objectid,
					orphan->offset);
			if (ret < 0)
				goto out;
		}
		ret = btrfs_insert_file_extent(trans, root, orphan->objectid,
				orphan->offset, orphan->disk_bytenr,
				orphan->disk_len, orphan->disk_len);
		if (ret < 0)
			goto out;

		/* Update file size info */
		rec->found_size += orphan->disk_len;
		if (rec->found_size == rec->nbytes)
			rec->errors &= ~I_ERR_FILE_NBYTES_WRONG;

		/* Update the file extent hole info too */
		ret = del_file_extent_hole(&rec->holes, orphan->offset,
					   orphan->disk_len);
		if (ret < 0)
			goto out;
		if (RB_EMPTY_ROOT(&rec->holes))
			rec->errors &= ~I_ERR_FILE_EXTENT_DISCOUNT;

		list_del(&orphan->list);
		free(orphan);
	}
	rec->errors &= ~I_ERR_FILE_EXTENT_ORPHAN;
out:
	return ret;
}

static int repair_inode_discount_extent(struct btrfs_trans_handle *trans,
					struct btrfs_root *root,
					struct btrfs_path *path,
					struct inode_record *rec)
{
	struct rb_node *node;
	struct file_extent_hole *hole;
	int found = 0;
	int ret = 0;

	node = rb_first(&rec->holes);

	while (node) {
		found = 1;
		hole = rb_entry(node, struct file_extent_hole, node);
		ret = btrfs_punch_hole(trans, root, rec->ino,
				       hole->start, hole->len);
		if (ret < 0)
			goto out;
		ret = del_file_extent_hole(&rec->holes, hole->start,
					   hole->len);
		if (ret < 0)
			goto out;
		if (RB_EMPTY_ROOT(&rec->holes))
			rec->errors &= ~I_ERR_FILE_EXTENT_DISCOUNT;
		node = rb_first(&rec->holes);
	}
	/* special case for a file losing all its file extent */
	if (!found) {
		ret = btrfs_punch_hole(trans, root, rec->ino, 0,
				       round_up(rec->isize, root->sectorsize));
		if (ret < 0)
			goto out;
	}
	printf("Fixed discount file extents for inode: %llu in root: %llu\n",
	       rec->ino, root->objectid);
out:
	return ret;
}

static int try_repair_inode(struct btrfs_root *root, struct inode_record *rec)
{
	struct btrfs_trans_handle *trans;
	struct btrfs_path *path;
	int ret = 0;

	if (!(rec->errors & (I_ERR_DIR_ISIZE_WRONG |
			     I_ERR_NO_ORPHAN_ITEM |
			     I_ERR_LINK_COUNT_WRONG |
			     I_ERR_NO_INODE_ITEM |
			     I_ERR_FILE_EXTENT_ORPHAN |
			     I_ERR_FILE_EXTENT_DISCOUNT|
			     I_ERR_FILE_NBYTES_WRONG)))
		return rec->errors;

	path = btrfs_alloc_path();
	if (!path)
		return -ENOMEM;

	/*
	 * For nlink repair, it may create a dir and add link, so
	 * 2 for parent(256)'s dir_index and dir_item
	 * 2 for lost+found dir's inode_item and inode_ref
	 * 1 for the new inode_ref of the file
	 * 2 for lost+found dir's dir_index and dir_item for the file
	 */
	trans = btrfs_start_transaction(root, 7);
	if (IS_ERR(trans)) {
		btrfs_free_path(path);
		return PTR_ERR(trans);
	}

	if (rec->errors & I_ERR_NO_INODE_ITEM)
		ret = repair_inode_no_item(trans, root, path, rec);
	if (!ret && rec->errors & I_ERR_FILE_EXTENT_ORPHAN)
		ret = repair_inode_orphan_extent(trans, root, path, rec);
	if (!ret && rec->errors & I_ERR_FILE_EXTENT_DISCOUNT)
		ret = repair_inode_discount_extent(trans, root, path, rec);
	if (!ret && rec->errors & I_ERR_DIR_ISIZE_WRONG)
		ret = repair_inode_isize(trans, root, path, rec);
	if (!ret && rec->errors & I_ERR_NO_ORPHAN_ITEM)
		ret = repair_inode_orphan_item(trans, root, path, rec);
	if (!ret && rec->errors & I_ERR_LINK_COUNT_WRONG)
		ret = repair_inode_nlinks(trans, root, path, rec);
	if (!ret && rec->errors & I_ERR_FILE_NBYTES_WRONG)
		ret = repair_inode_nbytes(trans, root, path, rec);
	btrfs_commit_transaction(trans, root);
	btrfs_free_path(path);
	return ret;
}

static int check_inode_recs(struct btrfs_root *root,
			    struct cache_tree *inode_cache)
{
	struct cache_extent *cache;
	struct ptr_node *node;
	struct inode_record *rec;
	struct inode_backref *backref;
	int stage = 0;
	int ret = 0;
	int err = 0;
	u64 error = 0;
	u64 root_dirid = btrfs_root_dirid(&root->root_item);

	if (btrfs_root_refs(&root->root_item) == 0) {
		if (!cache_tree_empty(inode_cache))
			fprintf(stderr, "warning line %d\n", __LINE__);
		return 0;
	}

	/*
	 * We need to record the highest inode number for later 'lost+found'
	 * dir creation.
	 * We must select a ino not used/refered by any existing inode, or
	 * 'lost+found' ino may be a missing ino in a corrupted leaf,
	 * this may cause 'lost+found' dir has wrong nlinks.
	 */
	cache = last_cache_extent(inode_cache);
	if (cache) {
		node = container_of(cache, struct ptr_node, cache);
		rec = node->data;
		if (rec->ino > root->highest_inode)
			root->highest_inode = rec->ino;
	}

	/*
	 * We need to repair backrefs first because we could change some of the
	 * errors in the inode recs.
	 *
	 * We also need to go through and delete invalid backrefs first and then
	 * add the correct ones second.  We do this because we may get EEXIST
	 * when adding back the correct index because we hadn't yet deleted the
	 * invalid index.
	 *
	 * For example, if we were missing a dir index then the directories
	 * isize would be wrong, so if we fixed the isize to what we thought it
	 * would be and then fixed the backref we'd still have a invalid fs, so
	 * we need to add back the dir index and then check to see if the isize
	 * is still wrong.
	 */
	while (stage < 3) {
		stage++;
		if (stage == 3 && !err)
			break;

		cache = search_cache_extent(inode_cache, 0);
		while (repair && cache) {
			node = container_of(cache, struct ptr_node, cache);
			rec = node->data;
			cache = next_cache_extent(cache);

			/* Need to free everything up and rescan */
			if (stage == 3) {
				remove_cache_extent(inode_cache, &node->cache);
				free(node);
				free_inode_rec(rec);
				continue;
			}

			if (list_empty(&rec->backrefs))
				continue;

			ret = repair_inode_backrefs(root, rec, inode_cache,
						    stage == 1);
			if (ret < 0) {
				err = ret;
				stage = 2;
				break;
			} if (ret > 0) {
				err = -EAGAIN;
			}
		}
	}
	if (err)
		return err;

	rec = get_inode_rec(inode_cache, root_dirid, 0);
	if (rec) {
		ret = check_root_dir(rec);
		if (ret) {
			fprintf(stderr, "root %llu root dir %llu error\n",
				(unsigned long long)root->root_key.objectid,
				(unsigned long long)root_dirid);
			print_inode_error(root, rec);
			error++;
		}
	} else {
		if (repair) {
			struct btrfs_trans_handle *trans;

			trans = btrfs_start_transaction(root, 1);
			if (IS_ERR(trans)) {
				err = PTR_ERR(trans);
				return err;
			}

			fprintf(stderr,
				"root %llu missing its root dir, recreating\n",
				(unsigned long long)root->objectid);

			ret = btrfs_make_root_dir(trans, root, root_dirid);
			BUG_ON(ret);

			btrfs_commit_transaction(trans, root);
			return -EAGAIN;
		}

		fprintf(stderr, "root %llu root dir %llu not found\n",
			(unsigned long long)root->root_key.objectid,
			(unsigned long long)root_dirid);
	}

	while (1) {
		cache = search_cache_extent(inode_cache, 0);
		if (!cache)
			break;
		node = container_of(cache, struct ptr_node, cache);
		rec = node->data;
		remove_cache_extent(inode_cache, &node->cache);
		free(node);
		if (rec->ino == root_dirid ||
		    rec->ino == BTRFS_ORPHAN_OBJECTID) {
			free_inode_rec(rec);
			continue;
		}

		if (rec->errors & I_ERR_NO_ORPHAN_ITEM) {
			ret = check_orphan_item(root, rec->ino);
			if (ret == 0)
				rec->errors &= ~I_ERR_NO_ORPHAN_ITEM;
			if (can_free_inode_rec(rec)) {
				free_inode_rec(rec);
				continue;
			}
		}

		if (!rec->found_inode_item)
			rec->errors |= I_ERR_NO_INODE_ITEM;
		if (rec->found_link != rec->nlink)
			rec->errors |= I_ERR_LINK_COUNT_WRONG;
		if (repair) {
			ret = try_repair_inode(root, rec);
			if (ret == 0 && can_free_inode_rec(rec)) {
				free_inode_rec(rec);
				continue;
			}
			ret = 0;
		}

		if (!(repair && ret == 0))
			error++;
		print_inode_error(root, rec);
		list_for_each_entry(backref, &rec->backrefs, list) {
			if (!backref->found_dir_item)
				backref->errors |= REF_ERR_NO_DIR_ITEM;
			if (!backref->found_dir_index)
				backref->errors |= REF_ERR_NO_DIR_INDEX;
			if (!backref->found_inode_ref)
				backref->errors |= REF_ERR_NO_INODE_REF;
			fprintf(stderr, "\tunresolved ref dir %llu index %llu"
				" namelen %u name %s filetype %d errors %x",
				(unsigned long long)backref->dir,
				(unsigned long long)backref->index,
				backref->namelen, backref->name,
				backref->filetype, backref->errors);
			print_ref_error(backref->errors);
		}
		free_inode_rec(rec);
	}
	return (error > 0) ? -1 : 0;
}

static struct root_record *get_root_rec(struct cache_tree *root_cache,
					u64 objectid)
{
	struct cache_extent *cache;
	struct root_record *rec = NULL;
	int ret;

	cache = lookup_cache_extent(root_cache, objectid, 1);
	if (cache) {
		rec = container_of(cache, struct root_record, cache);
	} else {
		rec = calloc(1, sizeof(*rec));
		rec->objectid = objectid;
		INIT_LIST_HEAD(&rec->backrefs);
		rec->cache.start = objectid;
		rec->cache.size = 1;

		ret = insert_cache_extent(root_cache, &rec->cache);
		BUG_ON(ret);
	}
	return rec;
}

static struct root_backref *get_root_backref(struct root_record *rec,
					     u64 ref_root, u64 dir, u64 index,
					     const char *name, int namelen)
{
	struct root_backref *backref;

	list_for_each_entry(backref, &rec->backrefs, list) {
		if (backref->ref_root != ref_root || backref->dir != dir ||
		    backref->namelen != namelen)
			continue;
		if (memcmp(name, backref->name, namelen))
			continue;
		return backref;
	}

	backref = calloc(1, sizeof(*backref) + namelen + 1);
	backref->ref_root = ref_root;
	backref->dir = dir;
	backref->index = index;
	backref->namelen = namelen;
	memcpy(backref->name, name, namelen);
	backref->name[namelen] = '\0';
	list_add_tail(&backref->list, &rec->backrefs);
	return backref;
}

static void free_root_record(struct cache_extent *cache)
{
	struct root_record *rec;
	struct root_backref *backref;

	rec = container_of(cache, struct root_record, cache);
	while (!list_empty(&rec->backrefs)) {
		backref = list_entry(rec->backrefs.next,
				     struct root_backref, list);
		list_del(&backref->list);
		free(backref);
	}

	kfree(rec);
}

FREE_EXTENT_CACHE_BASED_TREE(root_recs, free_root_record);

static int add_root_backref(struct cache_tree *root_cache,
			    u64 root_id, u64 ref_root, u64 dir, u64 index,
			    const char *name, int namelen,
			    int item_type, int errors)
{
	struct root_record *rec;
	struct root_backref *backref;

	rec = get_root_rec(root_cache, root_id);
	backref = get_root_backref(rec, ref_root, dir, index, name, namelen);

	backref->errors |= errors;

	if (item_type != BTRFS_DIR_ITEM_KEY) {
		if (backref->found_dir_index || backref->found_back_ref ||
		    backref->found_forward_ref) {
			if (backref->index != index)
				backref->errors |= REF_ERR_INDEX_UNMATCH;
		} else {
			backref->index = index;
		}
	}

	if (item_type == BTRFS_DIR_ITEM_KEY) {
		if (backref->found_forward_ref)
			rec->found_ref++;
		backref->found_dir_item = 1;
	} else if (item_type == BTRFS_DIR_INDEX_KEY) {
		backref->found_dir_index = 1;
	} else if (item_type == BTRFS_ROOT_REF_KEY) {
		if (backref->found_forward_ref)
			backref->errors |= REF_ERR_DUP_ROOT_REF;
		else if (backref->found_dir_item)
			rec->found_ref++;
		backref->found_forward_ref = 1;
	} else if (item_type == BTRFS_ROOT_BACKREF_KEY) {
		if (backref->found_back_ref)
			backref->errors |= REF_ERR_DUP_ROOT_BACKREF;
		backref->found_back_ref = 1;
	} else {
		BUG_ON(1);
	}

	if (backref->found_forward_ref && backref->found_dir_item)
		backref->reachable = 1;
	return 0;
}

static int merge_root_recs(struct btrfs_root *root,
			   struct cache_tree *src_cache,
			   struct cache_tree *dst_cache)
{
	struct cache_extent *cache;
	struct ptr_node *node;
	struct inode_record *rec;
	struct inode_backref *backref;
	int ret = 0;

	if (root->root_key.objectid == BTRFS_TREE_RELOC_OBJECTID) {
		free_inode_recs_tree(src_cache);
		return 0;
	}

	while (1) {
		cache = search_cache_extent(src_cache, 0);
		if (!cache)
			break;
		node = container_of(cache, struct ptr_node, cache);
		rec = node->data;
		remove_cache_extent(src_cache, &node->cache);
		free(node);

		ret = is_child_root(root, root->objectid, rec->ino);
		if (ret < 0)
			break;
		else if (ret == 0)
			goto skip;

		list_for_each_entry(backref, &rec->backrefs, list) {
			BUG_ON(backref->found_inode_ref);
			if (backref->found_dir_item)
				add_root_backref(dst_cache, rec->ino,
					root->root_key.objectid, backref->dir,
					backref->index, backref->name,
					backref->namelen, BTRFS_DIR_ITEM_KEY,
					backref->errors);
			if (backref->found_dir_index)
				add_root_backref(dst_cache, rec->ino,
					root->root_key.objectid, backref->dir,
					backref->index, backref->name,
					backref->namelen, BTRFS_DIR_INDEX_KEY,
					backref->errors);
		}
skip:
		free_inode_rec(rec);
	}
	if (ret < 0)
		return ret;
	return 0;
}

static int check_root_refs(struct btrfs_root *root,
			   struct cache_tree *root_cache)
{
	struct root_record *rec;
	struct root_record *ref_root;
	struct root_backref *backref;
	struct cache_extent *cache;
	int loop = 1;
	int ret;
	int error;
	int errors = 0;

	if (ctx.progress_enabled) {
		ctx.tp = TASK_ROOT_REFS;
		task_start(ctx.info, &ctx.start_time, &ctx.item_count);
	}

	rec = get_root_rec(root_cache, BTRFS_FS_TREE_OBJECTID);
	rec->found_ref = 1;

	/* fixme: this can not detect circular references */
	while (loop) {
		ctx.item_count++;
		loop = 0;
		cache = search_cache_extent(root_cache, 0);
		while (1) {
			if (!cache)
				break;
			rec = container_of(cache, struct root_record, cache);
			cache = next_cache_extent(cache);

			if (rec->found_ref == 0)
				continue;

			list_for_each_entry(backref, &rec->backrefs, list) {
				if (!backref->reachable)
					continue;

				ref_root = get_root_rec(root_cache,
							backref->ref_root);
				if (ref_root->found_ref > 0)
					continue;

				backref->reachable = 0;
				rec->found_ref--;
				if (rec->found_ref == 0)
					loop = 1;
			}
		}
	}

	cache = search_cache_extent(root_cache, 0);
	while (1) {
		ctx.item_count++;
		if (!cache)
			break;
		rec = container_of(cache, struct root_record, cache);
		cache = next_cache_extent(cache);

		if (rec->found_ref == 0 &&
		    rec->objectid >= BTRFS_FIRST_FREE_OBJECTID &&
		    rec->objectid <= BTRFS_LAST_FREE_OBJECTID) {
			ret = check_orphan_item(root->fs_info->tree_root,
						rec->objectid);
			if (ret == 0)
				continue;

			/*
			 * If we don't have a root item then we likely just have
			 * a dir item in a snapshot for this root but no actual
			 * ref key or anything so it's meaningless.
			 */
			if (!rec->found_root_item)
				continue;
			errors++;
			fprintf(stderr, "fs tree %llu not referenced\n",
				(unsigned long long)rec->objectid);
		}

		error = 0;
		if (rec->found_ref > 0 && !rec->found_root_item)
			error = 1;
		list_for_each_entry(backref, &rec->backrefs, list) {
			if (!backref->found_dir_item)
				backref->errors |= REF_ERR_NO_DIR_ITEM;
			if (!backref->found_dir_index)
				backref->errors |= REF_ERR_NO_DIR_INDEX;
			if (!backref->found_back_ref)
				backref->errors |= REF_ERR_NO_ROOT_BACKREF;
			if (!backref->found_forward_ref)
				backref->errors |= REF_ERR_NO_ROOT_REF;
			if (backref->reachable && backref->errors)
				error = 1;
		}
		if (!error)
			continue;

		errors++;
		fprintf(stderr, "fs tree %llu refs %u %s\n",
			(unsigned long long)rec->objectid, rec->found_ref,
			 rec->found_root_item ? "" : "not found");

		list_for_each_entry(backref, &rec->backrefs, list) {
			if (!backref->reachable)
				continue;
			if (!backref->errors && rec->found_root_item)
				continue;
			fprintf(stderr, "\tunresolved ref root %llu dir %llu"
				" index %llu namelen %u name %s errors %x\n",
				(unsigned long long)backref->ref_root,
				(unsigned long long)backref->dir,
				(unsigned long long)backref->index,
				backref->namelen, backref->name,
				backref->errors);
			print_ref_error(backref->errors);
		}
	}
	task_stop(ctx.info);
	return errors > 0 ? 1 : 0;
}

static int process_root_ref(struct extent_buffer *eb, int slot,
			    struct btrfs_key *key,
			    struct cache_tree *root_cache)
{
	u64 dirid;
	u64 index;
	u32 len;
	u32 name_len;
	struct btrfs_root_ref *ref;
	char namebuf[BTRFS_NAME_LEN];
	int error;

	ref = btrfs_item_ptr(eb, slot, struct btrfs_root_ref);

	dirid = btrfs_root_ref_dirid(eb, ref);
	index = btrfs_root_ref_sequence(eb, ref);
	name_len = btrfs_root_ref_name_len(eb, ref);

	if (name_len <= BTRFS_NAME_LEN) {
		len = name_len;
		error = 0;
	} else {
		len = BTRFS_NAME_LEN;
		error = REF_ERR_NAME_TOO_LONG;
	}
	read_extent_buffer(eb, namebuf, (unsigned long)(ref + 1), len);

	if (key->type == BTRFS_ROOT_REF_KEY) {
		add_root_backref(root_cache, key->offset, key->objectid, dirid,
				 index, namebuf, len, key->type, error);
	} else {
		add_root_backref(root_cache, key->objectid, key->offset, dirid,
				 index, namebuf, len, key->type, error);
	}
	return 0;
}

static void free_corrupt_block(struct cache_extent *cache)
{
	struct btrfs_corrupt_block *corrupt;

	corrupt = container_of(cache, struct btrfs_corrupt_block, cache);
	free(corrupt);
}

FREE_EXTENT_CACHE_BASED_TREE(corrupt_blocks, free_corrupt_block);

/*
 * Repair the btree of the given root.
 *
 * The fix is to remove the node key in corrupt_blocks cache_tree.
 * and rebalance the tree.
 * After the fix, the btree should be writeable.
 */
static int repair_btree(struct btrfs_root *root,
			struct cache_tree *corrupt_blocks)
{
	struct btrfs_trans_handle *trans;
	struct btrfs_path *path;
	struct btrfs_corrupt_block *corrupt;
	struct cache_extent *cache;
	struct btrfs_key key;
	u64 offset;
	int level;
	int ret = 0;

	if (cache_tree_empty(corrupt_blocks))
		return 0;

	path = btrfs_alloc_path();
	if (!path)
		return -ENOMEM;

	trans = btrfs_start_transaction(root, 1);
	if (IS_ERR(trans)) {
		ret = PTR_ERR(trans);
		fprintf(stderr, "Error starting transaction: %s\n",
			strerror(-ret));
		goto out_free_path;
	}
	cache = first_cache_extent(corrupt_blocks);
	while (cache) {
		corrupt = container_of(cache, struct btrfs_corrupt_block,
				       cache);
		level = corrupt->level;
		path->lowest_level = level;
		key.objectid = corrupt->key.objectid;
		key.type = corrupt->key.type;
		key.offset = corrupt->key.offset;

		/*
		 * Here we don't want to do any tree balance, since it may
		 * cause a balance with corrupted brother leaf/node,
		 * so ins_len set to 0 here.
		 * Balance will be done after all corrupt node/leaf is deleted.
		 */
		ret = btrfs_search_slot(trans, root, &key, path, 0, 1);
		if (ret < 0)
			goto out;
		offset = btrfs_node_blockptr(path->nodes[level],
					     path->slots[level]);

		/* Remove the ptr */
		ret = btrfs_del_ptr(trans, root, path, level,
				    path->slots[level]);
		if (ret < 0)
			goto out;
		/*
		 * Remove the corresponding extent
		 * return value is not concerned.
		 */
		btrfs_release_path(path);
		ret = btrfs_free_extent(trans, root, offset, root->nodesize,
					0, root->root_key.objectid,
					level - 1, 0);
		cache = next_cache_extent(cache);
	}

	/* Balance the btree using btrfs_search_slot() */
	cache = first_cache_extent(corrupt_blocks);
	while (cache) {
		corrupt = container_of(cache, struct btrfs_corrupt_block,
				       cache);
		memcpy(&key, &corrupt->key, sizeof(key));
		ret = btrfs_search_slot(trans, root, &key, path, -1, 1);
		if (ret < 0)
			goto out;
		/* return will always >0 since it won't find the item */
		ret = 0;
		btrfs_release_path(path);
		cache = next_cache_extent(cache);
	}
out:
	btrfs_commit_transaction(trans, root);
out_free_path:
	btrfs_free_path(path);
	return ret;
}

static int check_fs_root(struct btrfs_root *root,
			 struct cache_tree *root_cache,
			 struct walk_control *wc)
{
	int ret = 0;
	int err = 0;
	int wret;
	int level;
	struct btrfs_path path;
	struct shared_node root_node;
	struct root_record *rec;
	struct btrfs_root_item *root_item = &root->root_item;
	struct cache_tree corrupt_blocks;
	struct orphan_data_extent *orphan;
	struct orphan_data_extent *tmp;
	enum btrfs_tree_block_status status;

	/*
	 * Reuse the corrupt_block cache tree to record corrupted tree block
	 *
	 * Unlike the usage in extent tree check, here we do it in a per
	 * fs/subvol tree base.
	 */
	cache_tree_init(&corrupt_blocks);
	root->fs_info->corrupt_blocks = &corrupt_blocks;

	if (root->root_key.objectid != BTRFS_TREE_RELOC_OBJECTID) {
		rec = get_root_rec(root_cache, root->root_key.objectid);
		if (btrfs_root_refs(root_item) > 0)
			rec->found_root_item = 1;
	}

	btrfs_init_path(&path);
	memset(&root_node, 0, sizeof(root_node));
	cache_tree_init(&root_node.root_cache);
	cache_tree_init(&root_node.inode_cache);

	/* Move the orphan extent record to corresponding inode_record */
	list_for_each_entry_safe(orphan, tmp,
				 &root->orphan_data_extents, list) {
		struct inode_record *inode;

		inode = get_inode_rec(&root_node.inode_cache, orphan->objectid,
				      1);
		inode->errors |= I_ERR_FILE_EXTENT_ORPHAN;
		list_move(&orphan->list, &inode->orphan_extents);
	}

	level = btrfs_header_level(root->node);
	memset(wc->nodes, 0, sizeof(wc->nodes));
	wc->nodes[level] = &root_node;
	wc->active_node = level;
	wc->root_level = level;

	/* We may not have checked the root block, lets do that now */
	if (btrfs_is_leaf(root->node))
		status = btrfs_check_leaf(root, NULL, root->node);
	else
		status = btrfs_check_node(root, NULL, root->node);
	if (status != BTRFS_TREE_BLOCK_CLEAN)
		return -EIO;

	if (btrfs_root_refs(root_item) > 0 ||
	    btrfs_disk_key_objectid(&root_item->drop_progress) == 0) {
		path.nodes[level] = root->node;
		extent_buffer_get(root->node);
		path.slots[level] = 0;
	} else {
		struct btrfs_key key;
		struct btrfs_disk_key found_key;

		btrfs_disk_key_to_cpu(&key, &root_item->drop_progress);
		level = root_item->drop_level;
		path.lowest_level = level;
		wret = btrfs_search_slot(NULL, root, &key, &path, 0, 0);
		if (wret < 0)
			goto skip_walking;
		btrfs_node_key(path.nodes[level], &found_key,
				path.slots[level]);
		WARN_ON(memcmp(&found_key, &root_item->drop_progress,
					sizeof(found_key)));
	}

	while (1) {
		ctx.item_count++;
		wret = walk_down_tree(root, &path, wc, &level);
		if (wret < 0)
			ret = wret;
		if (wret != 0)
			break;

		wret = walk_up_tree(root, &path, wc, &level);
		if (wret < 0)
			ret = wret;
		if (wret != 0)
			break;
	}
skip_walking:
	btrfs_release_path(&path);

	if (!cache_tree_empty(&corrupt_blocks)) {
		struct cache_extent *cache;
		struct btrfs_corrupt_block *corrupt;

		printf("The following tree block(s) is corrupted in tree %llu:\n",
		       root->root_key.objectid);
		cache = first_cache_extent(&corrupt_blocks);
		while (cache) {
			corrupt = container_of(cache,
					       struct btrfs_corrupt_block,
					       cache);
			printf("\ttree block bytenr: %llu, level: %d, node key: (%llu, %u, %llu)\n",
			       cache->start, corrupt->level,
			       corrupt->key.objectid, corrupt->key.type,
			       corrupt->key.offset);
			cache = next_cache_extent(cache);
		}
		if (repair) {
			printf("Try to repair the btree for root %llu\n",
			       root->root_key.objectid);
			ret = repair_btree(root, &corrupt_blocks);
			if (ret < 0)
				fprintf(stderr, "Failed to repair btree: %s\n",
					strerror(-ret));
			if (!ret)
				printf("Btree for root %llu is fixed\n",
				       root->root_key.objectid);
		}
	}

	err = merge_root_recs(root, &root_node.root_cache, root_cache);
	if (err < 0)
		ret = err;

	if (root_node.current) {
		root_node.current->checked = 1;
		maybe_free_inode_rec(&root_node.inode_cache,
				root_node.current);
	}

	err = check_inode_recs(root, &root_node.inode_cache);
	if (!ret)
		ret = err;

	free_corrupt_blocks_tree(&corrupt_blocks);
	root->fs_info->corrupt_blocks = NULL;
	free_orphan_data_extents(&root->orphan_data_extents);
	return ret;
}

static int fs_root_objectid(u64 objectid)
{
	if (objectid == BTRFS_TREE_RELOC_OBJECTID ||
	    objectid == BTRFS_DATA_RELOC_TREE_OBJECTID)
		return 1;
	return is_fstree(objectid);
}

static int check_fs_roots(struct btrfs_root *root,
			  struct cache_tree *root_cache)
{
	struct btrfs_path path;
	struct btrfs_key key;
	struct walk_control wc;
	struct extent_buffer *leaf, *tree_node;
	struct btrfs_root *tmp_root;
	struct btrfs_root *tree_root = root->fs_info->tree_root;
	int ret;
	int err = 0;

	if (ctx.progress_enabled) {
		ctx.tp = TASK_FS_ROOTS;
		task_start(ctx.info, &ctx.start_time, &ctx.item_count);
	}

	/*
	 * Just in case we made any changes to the extent tree that weren't
	 * reflected into the free space cache yet.
	 */
	if (repair)
		reset_cached_block_groups(root->fs_info);
	memset(&wc, 0, sizeof(wc));
	cache_tree_init(&wc.shared);
	btrfs_init_path(&path);

again:
	key.offset = 0;
	key.objectid = 0;
	key.type = BTRFS_ROOT_ITEM_KEY;
	ret = btrfs_search_slot(NULL, tree_root, &key, &path, 0, 0);
	if (ret < 0) {
		err = 1;
		goto out;
	}
	tree_node = tree_root->node;
	while (1) {
		if (tree_node != tree_root->node) {
			free_root_recs_tree(root_cache);
			btrfs_release_path(&path);
			goto again;
		}
		leaf = path.nodes[0];
		if (path.slots[0] >= btrfs_header_nritems(leaf)) {
			ret = btrfs_next_leaf(tree_root, &path);
			if (ret) {
				if (ret < 0)
					err = 1;
				break;
			}
			leaf = path.nodes[0];
		}
		btrfs_item_key_to_cpu(leaf, &key, path.slots[0]);
		if (key.type == BTRFS_ROOT_ITEM_KEY &&
		    fs_root_objectid(key.objectid)) {
			if (key.objectid == BTRFS_TREE_RELOC_OBJECTID) {
				tmp_root = btrfs_read_fs_root_no_cache(
						root->fs_info, &key);
			} else {
				key.offset = (u64)-1;
				tmp_root = btrfs_read_fs_root(
						root->fs_info, &key);
			}
			if (IS_ERR(tmp_root)) {
				err = 1;
				goto next;
			}
			ret = check_fs_root(tmp_root, root_cache, &wc);
			if (ret == -EAGAIN) {
				free_root_recs_tree(root_cache);
				btrfs_release_path(&path);
				goto again;
			}
			if (ret)
				err = 1;
			if (key.objectid == BTRFS_TREE_RELOC_OBJECTID)
				btrfs_free_fs_root(tmp_root);
		} else if (key.type == BTRFS_ROOT_REF_KEY ||
			   key.type == BTRFS_ROOT_BACKREF_KEY) {
			process_root_ref(leaf, path.slots[0], &key,
					 root_cache);
		}
next:
		path.slots[0]++;
	}
out:
	btrfs_release_path(&path);
	if (err)
		free_extent_cache_tree(&wc.shared);
	if (!cache_tree_empty(&wc.shared))
		fprintf(stderr, "warning line %d\n", __LINE__);

	task_stop(ctx.info);

	return err;
}

static int all_backpointers_checked(struct extent_record *rec, int print_errs)
{
	struct list_head *cur = rec->backrefs.next;
	struct extent_backref *back;
	struct tree_backref *tback;
	struct data_backref *dback;
	u64 found = 0;
	int err = 0;

	while(cur != &rec->backrefs) {
		back = list_entry(cur, struct extent_backref, list);
		cur = cur->next;
		if (!back->found_extent_tree) {
			err = 1;
			if (!print_errs)
				goto out;
			if (back->is_data) {
				dback = (struct data_backref *)back;
				fprintf(stderr, "Backref %llu %s %llu"
					" owner %llu offset %llu num_refs %lu"
					" not found in extent tree\n",
					(unsigned long long)rec->start,
					back->full_backref ?
					"parent" : "root",
					back->full_backref ?
					(unsigned long long)dback->parent:
					(unsigned long long)dback->root,
					(unsigned long long)dback->owner,
					(unsigned long long)dback->offset,
					(unsigned long)dback->num_refs);
			} else {
				tback = (struct tree_backref *)back;
				fprintf(stderr, "Backref %llu parent %llu"
					" root %llu not found in extent tree\n",
					(unsigned long long)rec->start,
					(unsigned long long)tback->parent,
					(unsigned long long)tback->root);
			}
		}
		if (!back->is_data && !back->found_ref) {
			err = 1;
			if (!print_errs)
				goto out;
			tback = (struct tree_backref *)back;
			fprintf(stderr, "Backref %llu %s %llu not referenced back %p\n",
				(unsigned long long)rec->start,
				back->full_backref ? "parent" : "root",
				back->full_backref ?
				(unsigned long long)tback->parent :
				(unsigned long long)tback->root, back);
		}
		if (back->is_data) {
			dback = (struct data_backref *)back;
			if (dback->found_ref != dback->num_refs) {
				err = 1;
				if (!print_errs)
					goto out;
				fprintf(stderr, "Incorrect local backref count"
					" on %llu %s %llu owner %llu"
					" offset %llu found %u wanted %u back %p\n",
					(unsigned long long)rec->start,
					back->full_backref ?
					"parent" : "root",
					back->full_backref ?
					(unsigned long long)dback->parent:
					(unsigned long long)dback->root,
					(unsigned long long)dback->owner,
					(unsigned long long)dback->offset,
					dback->found_ref, dback->num_refs, back);
			}
			if (dback->disk_bytenr != rec->start) {
				err = 1;
				if (!print_errs)
					goto out;
				fprintf(stderr, "Backref disk bytenr does not"
					" match extent record, bytenr=%llu, "
					"ref bytenr=%llu\n",
					(unsigned long long)rec->start,
					(unsigned long long)dback->disk_bytenr);
			}

			if (dback->bytes != rec->nr) {
				err = 1;
				if (!print_errs)
					goto out;
				fprintf(stderr, "Backref bytes do not match "
					"extent backref, bytenr=%llu, ref "
					"bytes=%llu, backref bytes=%llu\n",
					(unsigned long long)rec->start,
					(unsigned long long)rec->nr,
					(unsigned long long)dback->bytes);
			}
		}
		if (!back->is_data) {
			found += 1;
		} else {
			dback = (struct data_backref *)back;
			found += dback->found_ref;
		}
	}
	if (found != rec->refs) {
		err = 1;
		if (!print_errs)
			goto out;
		fprintf(stderr, "Incorrect global backref count "
			"on %llu found %llu wanted %llu\n",
			(unsigned long long)rec->start,
			(unsigned long long)found,
			(unsigned long long)rec->refs);
	}
out:
	return err;
}

static int free_all_extent_backrefs(struct extent_record *rec)
{
	struct extent_backref *back;
	struct list_head *cur;
	while (!list_empty(&rec->backrefs)) {
		cur = rec->backrefs.next;
		back = list_entry(cur, struct extent_backref, list);
		list_del(cur);
		free(back);
	}
	return 0;
}

static void free_extent_record_cache(struct btrfs_fs_info *fs_info,
				     struct cache_tree *extent_cache)
{
	struct cache_extent *cache;
	struct extent_record *rec;

	while (1) {
		cache = first_cache_extent(extent_cache);
		if (!cache)
			break;
		rec = container_of(cache, struct extent_record, cache);
		remove_cache_extent(extent_cache, cache);
		free_all_extent_backrefs(rec);
		free(rec);
	}
}

static int maybe_free_extent_rec(struct cache_tree *extent_cache,
				 struct extent_record *rec)
{
	if (rec->content_checked && rec->owner_ref_checked &&
	    rec->extent_item_refs == rec->refs && rec->refs > 0 &&
	    rec->num_duplicates == 0 && !all_backpointers_checked(rec, 0) &&
	    !rec->bad_full_backref && !rec->crossing_stripes &&
	    !rec->wrong_chunk_type) {
		remove_cache_extent(extent_cache, &rec->cache);
		free_all_extent_backrefs(rec);
		list_del_init(&rec->list);
		free(rec);
	}
	return 0;
}

static int check_owner_ref(struct btrfs_root *root,
			    struct extent_record *rec,
			    struct extent_buffer *buf)
{
	struct extent_backref *node;
	struct tree_backref *back;
	struct btrfs_root *ref_root;
	struct btrfs_key key;
	struct btrfs_path path;
	struct extent_buffer *parent;
	int level;
	int found = 0;
	int ret;

	list_for_each_entry(node, &rec->backrefs, list) {
		if (node->is_data)
			continue;
		if (!node->found_ref)
			continue;
		if (node->full_backref)
			continue;
		back = (struct tree_backref *)node;
		if (btrfs_header_owner(buf) == back->root)
			return 0;
	}
	BUG_ON(rec->is_root);

	/* try to find the block by search corresponding fs tree */
	key.objectid = btrfs_header_owner(buf);
	key.type = BTRFS_ROOT_ITEM_KEY;
	key.offset = (u64)-1;

	ref_root = btrfs_read_fs_root(root->fs_info, &key);
	if (IS_ERR(ref_root))
		return 1;

	level = btrfs_header_level(buf);
	if (level == 0)
		btrfs_item_key_to_cpu(buf, &key, 0);
	else
		btrfs_node_key_to_cpu(buf, &key, 0);

	btrfs_init_path(&path);
	path.lowest_level = level + 1;
	ret = btrfs_search_slot(NULL, ref_root, &key, &path, 0, 0);
	if (ret < 0)
		return 0;

	parent = path.nodes[level + 1];
	if (parent && buf->start == btrfs_node_blockptr(parent,
							path.slots[level + 1]))
		found = 1;

	btrfs_release_path(&path);
	return found ? 0 : 1;
}

static int is_extent_tree_record(struct extent_record *rec)
{
	struct list_head *cur = rec->backrefs.next;
	struct extent_backref *node;
	struct tree_backref *back;
	int is_extent = 0;

	while(cur != &rec->backrefs) {
		node = list_entry(cur, struct extent_backref, list);
		cur = cur->next;
		if (node->is_data)
			return 0;
		back = (struct tree_backref *)node;
		if (node->full_backref)
			return 0;
		if (back->root == BTRFS_EXTENT_TREE_OBJECTID)
			is_extent = 1;
	}
	return is_extent;
}


static int record_bad_block_io(struct btrfs_fs_info *info,
			       struct cache_tree *extent_cache,
			       u64 start, u64 len)
{
	struct extent_record *rec;
	struct cache_extent *cache;
	struct btrfs_key key;

	cache = lookup_cache_extent(extent_cache, start, len);
	if (!cache)
		return 0;

	rec = container_of(cache, struct extent_record, cache);
	if (!is_extent_tree_record(rec))
		return 0;

	btrfs_disk_key_to_cpu(&key, &rec->parent_key);
	return btrfs_add_corrupt_extent_record(info, &key, start, len, 0);
}

static int swap_values(struct btrfs_root *root, struct btrfs_path *path,
		       struct extent_buffer *buf, int slot)
{
	if (btrfs_header_level(buf)) {
		struct btrfs_key_ptr ptr1, ptr2;

		read_extent_buffer(buf, &ptr1, btrfs_node_key_ptr_offset(slot),
				   sizeof(struct btrfs_key_ptr));
		read_extent_buffer(buf, &ptr2,
				   btrfs_node_key_ptr_offset(slot + 1),
				   sizeof(struct btrfs_key_ptr));
		write_extent_buffer(buf, &ptr1,
				    btrfs_node_key_ptr_offset(slot + 1),
				    sizeof(struct btrfs_key_ptr));
		write_extent_buffer(buf, &ptr2,
				    btrfs_node_key_ptr_offset(slot),
				    sizeof(struct btrfs_key_ptr));
		if (slot == 0) {
			struct btrfs_disk_key key;
			btrfs_node_key(buf, &key, 0);
			btrfs_fixup_low_keys(root, path, &key,
					     btrfs_header_level(buf) + 1);
		}
	} else {
		struct btrfs_item *item1, *item2;
		struct btrfs_key k1, k2;
		char *item1_data, *item2_data;
		u32 item1_offset, item2_offset, item1_size, item2_size;

		item1 = btrfs_item_nr(slot);
		item2 = btrfs_item_nr(slot + 1);
		btrfs_item_key_to_cpu(buf, &k1, slot);
		btrfs_item_key_to_cpu(buf, &k2, slot + 1);
		item1_offset = btrfs_item_offset(buf, item1);
		item2_offset = btrfs_item_offset(buf, item2);
		item1_size = btrfs_item_size(buf, item1);
		item2_size = btrfs_item_size(buf, item2);

		item1_data = malloc(item1_size);
		if (!item1_data)
			return -ENOMEM;
		item2_data = malloc(item2_size);
		if (!item2_data) {
			free(item1_data);
			return -ENOMEM;
		}

		read_extent_buffer(buf, item1_data, item1_offset, item1_size);
		read_extent_buffer(buf, item2_data, item2_offset, item2_size);

		write_extent_buffer(buf, item1_data, item2_offset, item2_size);
		write_extent_buffer(buf, item2_data, item1_offset, item1_size);
		free(item1_data);
		free(item2_data);

		btrfs_set_item_offset(buf, item1, item2_offset);
		btrfs_set_item_offset(buf, item2, item1_offset);
		btrfs_set_item_size(buf, item1, item2_size);
		btrfs_set_item_size(buf, item2, item1_size);

		path->slots[0] = slot;
		btrfs_set_item_key_unsafe(root, path, &k2);
		path->slots[0] = slot + 1;
		btrfs_set_item_key_unsafe(root, path, &k1);
	}
	return 0;
}

static int fix_key_order(struct btrfs_trans_handle *trans,
			 struct btrfs_root *root,
			 struct btrfs_path *path)
{
	struct extent_buffer *buf;
	struct btrfs_key k1, k2;
	int i;
	int level = path->lowest_level;
	int ret = -EIO;

	buf = path->nodes[level];
	for (i = 0; i < btrfs_header_nritems(buf) - 1; i++) {
		if (level) {
			btrfs_node_key_to_cpu(buf, &k1, i);
			btrfs_node_key_to_cpu(buf, &k2, i + 1);
		} else {
			btrfs_item_key_to_cpu(buf, &k1, i);
			btrfs_item_key_to_cpu(buf, &k2, i + 1);
		}
		if (btrfs_comp_cpu_keys(&k1, &k2) < 0)
			continue;
		ret = swap_values(root, path, buf, i);
		if (ret)
			break;
		btrfs_mark_buffer_dirty(buf);
		i = 0;
	}
	return ret;
}

static int delete_bogus_item(struct btrfs_trans_handle *trans,
			     struct btrfs_root *root,
			     struct btrfs_path *path,
			     struct extent_buffer *buf, int slot)
{
	struct btrfs_key key;
	int nritems = btrfs_header_nritems(buf);

	btrfs_item_key_to_cpu(buf, &key, slot);

	/* These are all the keys we can deal with missing. */
	if (key.type != BTRFS_DIR_INDEX_KEY &&
	    key.type != BTRFS_EXTENT_ITEM_KEY &&
	    key.type != BTRFS_METADATA_ITEM_KEY &&
	    key.type != BTRFS_TREE_BLOCK_REF_KEY &&
	    key.type != BTRFS_EXTENT_DATA_REF_KEY)
		return -1;

	printf("Deleting bogus item [%llu,%u,%llu] at slot %d on block %llu\n",
	       (unsigned long long)key.objectid, key.type,
	       (unsigned long long)key.offset, slot, buf->start);
	memmove_extent_buffer(buf, btrfs_item_nr_offset(slot),
			      btrfs_item_nr_offset(slot + 1),
			      sizeof(struct btrfs_item) *
			      (nritems - slot - 1));
	btrfs_set_header_nritems(buf, nritems - 1);
	if (slot == 0) {
		struct btrfs_disk_key disk_key;

		btrfs_item_key(buf, &disk_key, 0);
		btrfs_fixup_low_keys(root, path, &disk_key, 1);
	}
	btrfs_mark_buffer_dirty(buf);
	return 0;
}

static int fix_item_offset(struct btrfs_trans_handle *trans,
			   struct btrfs_root *root,
			   struct btrfs_path *path)
{
	struct extent_buffer *buf;
	int i;
	int ret = 0;

	/* We should only get this for leaves */
	BUG_ON(path->lowest_level);
	buf = path->nodes[0];
again:
	for (i = 0; i < btrfs_header_nritems(buf); i++) {
		unsigned int shift = 0, offset;

		if (i == 0 && btrfs_item_end_nr(buf, i) !=
		    BTRFS_LEAF_DATA_SIZE(root)) {
			if (btrfs_item_end_nr(buf, i) >
			    BTRFS_LEAF_DATA_SIZE(root)) {
				ret = delete_bogus_item(trans, root, path,
							buf, i);
				if (!ret)
					goto again;
				fprintf(stderr, "item is off the end of the "
					"leaf, can't fix\n");
				ret = -EIO;
				break;
			}
			shift = BTRFS_LEAF_DATA_SIZE(root) -
				btrfs_item_end_nr(buf, i);
		} else if (i > 0 && btrfs_item_end_nr(buf, i) !=
			   btrfs_item_offset_nr(buf, i - 1)) {
			if (btrfs_item_end_nr(buf, i) >
			    btrfs_item_offset_nr(buf, i - 1)) {
				ret = delete_bogus_item(trans, root, path,
							buf, i);
				if (!ret)
					goto again;
				fprintf(stderr, "items overlap, can't fix\n");
				ret = -EIO;
				break;
			}
			shift = btrfs_item_offset_nr(buf, i - 1) -
				btrfs_item_end_nr(buf, i);
		}
		if (!shift)
			continue;

		printf("Shifting item nr %d by %u bytes in block %llu\n",
		       i, shift, (unsigned long long)buf->start);
		offset = btrfs_item_offset_nr(buf, i);
		memmove_extent_buffer(buf,
				      btrfs_leaf_data(buf) + offset + shift,
				      btrfs_leaf_data(buf) + offset,
				      btrfs_item_size_nr(buf, i));
		btrfs_set_item_offset(buf, btrfs_item_nr(i),
				      offset + shift);
		btrfs_mark_buffer_dirty(buf);
	}

	/*
	 * We may have moved things, in which case we want to exit so we don't
	 * write those changes out.  Once we have proper abort functionality in
	 * progs this can be changed to something nicer.
	 */
	BUG_ON(ret);
	return ret;
}

/*
 * Attempt to fix basic block failures.  If we can't fix it for whatever reason
 * then just return -EIO.
 */
static int try_to_fix_bad_block(struct btrfs_root *root,
				struct extent_buffer *buf,
				enum btrfs_tree_block_status status)
{
	struct btrfs_trans_handle *trans;
	struct ulist *roots;
	struct ulist_node *node;
	struct btrfs_root *search_root;
	struct btrfs_path *path;
	struct ulist_iterator iter;
	struct btrfs_key root_key, key;
	int ret;

	if (status != BTRFS_TREE_BLOCK_BAD_KEY_ORDER &&
	    status != BTRFS_TREE_BLOCK_INVALID_OFFSETS)
		return -EIO;

	path = btrfs_alloc_path();
	if (!path)
		return -EIO;

	ret = btrfs_find_all_roots(NULL, root->fs_info, buf->start,
				   0, &roots);
	if (ret) {
		btrfs_free_path(path);
		return -EIO;
	}

	ULIST_ITER_INIT(&iter);
	while ((node = ulist_next(roots, &iter))) {
		root_key.objectid = node->val;
		root_key.type = BTRFS_ROOT_ITEM_KEY;
		root_key.offset = (u64)-1;

		search_root = btrfs_read_fs_root(root->fs_info, &root_key);
		if (IS_ERR(root)) {
			ret = -EIO;
			break;
		}


		trans = btrfs_start_transaction(search_root, 0);
		if (IS_ERR(trans)) {
			ret = PTR_ERR(trans);
			break;
		}

		path->lowest_level = btrfs_header_level(buf);
		path->skip_check_block = 1;
		if (path->lowest_level)
			btrfs_node_key_to_cpu(buf, &key, 0);
		else
			btrfs_item_key_to_cpu(buf, &key, 0);
		ret = btrfs_search_slot(trans, search_root, &key, path, 0, 1);
		if (ret) {
			ret = -EIO;
			btrfs_commit_transaction(trans, search_root);
			break;
		}
		if (status == BTRFS_TREE_BLOCK_BAD_KEY_ORDER)
			ret = fix_key_order(trans, search_root, path);
		else if (status == BTRFS_TREE_BLOCK_INVALID_OFFSETS)
			ret = fix_item_offset(trans, search_root, path);
		if (ret) {
			btrfs_commit_transaction(trans, search_root);
			break;
		}
		btrfs_release_path(path);
		btrfs_commit_transaction(trans, search_root);
	}
	ulist_free(roots);
	btrfs_free_path(path);
	return ret;
}

static int check_block(struct btrfs_root *root,
		       struct cache_tree *extent_cache,
		       struct extent_buffer *buf, u64 flags)
{
	struct extent_record *rec;
	struct cache_extent *cache;
	struct btrfs_key key;
	enum btrfs_tree_block_status status;
	int ret = 0;
	int level;

	cache = lookup_cache_extent(extent_cache, buf->start, buf->len);
	if (!cache)
		return 1;
	rec = container_of(cache, struct extent_record, cache);
	rec->generation = btrfs_header_generation(buf);

	level = btrfs_header_level(buf);
	if (btrfs_header_nritems(buf) > 0) {

		if (level == 0)
			btrfs_item_key_to_cpu(buf, &key, 0);
		else
			btrfs_node_key_to_cpu(buf, &key, 0);

		rec->info_objectid = key.objectid;
	}
	rec->info_level = level;

	if (btrfs_is_leaf(buf))
		status = btrfs_check_leaf(root, &rec->parent_key, buf);
	else
		status = btrfs_check_node(root, &rec->parent_key, buf);

	if (status != BTRFS_TREE_BLOCK_CLEAN) {
		if (repair)
			status = try_to_fix_bad_block(root, buf, status);
		if (status != BTRFS_TREE_BLOCK_CLEAN) {
			ret = -EIO;
			fprintf(stderr, "bad block %llu\n",
				(unsigned long long)buf->start);
		} else {
			/*
			 * Signal to callers we need to start the scan over
			 * again since we'll have cow'ed blocks.
			 */
			ret = -EAGAIN;
		}
	} else {
		rec->content_checked = 1;
		if (flags & BTRFS_BLOCK_FLAG_FULL_BACKREF)
			rec->owner_ref_checked = 1;
		else {
			ret = check_owner_ref(root, rec, buf);
			if (!ret)
				rec->owner_ref_checked = 1;
		}
	}
	if (!ret)
		maybe_free_extent_rec(extent_cache, rec);
	return ret;
}

static struct tree_backref *find_tree_backref(struct extent_record *rec,
						u64 parent, u64 root)
{
	struct list_head *cur = rec->backrefs.next;
	struct extent_backref *node;
	struct tree_backref *back;

	while(cur != &rec->backrefs) {
		node = list_entry(cur, struct extent_backref, list);
		cur = cur->next;
		if (node->is_data)
			continue;
		back = (struct tree_backref *)node;
		if (parent > 0) {
			if (!node->full_backref)
				continue;
			if (parent == back->parent)
				return back;
		} else {
			if (node->full_backref)
				continue;
			if (back->root == root)
				return back;
		}
	}
	return NULL;
}

static struct tree_backref *alloc_tree_backref(struct extent_record *rec,
						u64 parent, u64 root)
{
	struct tree_backref *ref = malloc(sizeof(*ref));
	memset(&ref->node, 0, sizeof(ref->node));
	if (parent > 0) {
		ref->parent = parent;
		ref->node.full_backref = 1;
	} else {
		ref->root = root;
		ref->node.full_backref = 0;
	}
	list_add_tail(&ref->node.list, &rec->backrefs);

	return ref;
}

static struct data_backref *find_data_backref(struct extent_record *rec,
						u64 parent, u64 root,
						u64 owner, u64 offset,
						int found_ref,
						u64 disk_bytenr, u64 bytes)
{
	struct list_head *cur = rec->backrefs.next;
	struct extent_backref *node;
	struct data_backref *back;

	while(cur != &rec->backrefs) {
		node = list_entry(cur, struct extent_backref, list);
		cur = cur->next;
		if (!node->is_data)
			continue;
		back = (struct data_backref *)node;
		if (parent > 0) {
			if (!node->full_backref)
				continue;
			if (parent == back->parent)
				return back;
		} else {
			if (node->full_backref)
				continue;
			if (back->root == root && back->owner == owner &&
			    back->offset == offset) {
				if (found_ref && node->found_ref &&
				    (back->bytes != bytes ||
				    back->disk_bytenr != disk_bytenr))
					continue;
				return back;
			}
		}
	}
	return NULL;
}

static struct data_backref *alloc_data_backref(struct extent_record *rec,
						u64 parent, u64 root,
						u64 owner, u64 offset,
						u64 max_size)
{
	struct data_backref *ref = malloc(sizeof(*ref));
	memset(&ref->node, 0, sizeof(ref->node));
	ref->node.is_data = 1;

	if (parent > 0) {
		ref->parent = parent;
		ref->owner = 0;
		ref->offset = 0;
		ref->node.full_backref = 1;
	} else {
		ref->root = root;
		ref->owner = owner;
		ref->offset = offset;
		ref->node.full_backref = 0;
	}
	ref->bytes = max_size;
	ref->found_ref = 0;
	ref->num_refs = 0;
	list_add_tail(&ref->node.list, &rec->backrefs);
	if (max_size > rec->max_size)
		rec->max_size = max_size;
	return ref;
}

/* Check if the type of extent matches with its chunk */
static void check_extent_type(struct extent_record *rec)
{
	struct btrfs_block_group_cache *bg_cache;

	bg_cache = btrfs_lookup_first_block_group(global_info, rec->start);
	if (!bg_cache)
		return;

	/* data extent, check chunk directly*/
	if (!rec->metadata) {
		if (!(bg_cache->flags & BTRFS_BLOCK_GROUP_DATA))
			rec->wrong_chunk_type = 1;
		return;
	}

	/* metadata extent, check the obvious case first */
	if (!(bg_cache->flags & (BTRFS_BLOCK_GROUP_SYSTEM |
				 BTRFS_BLOCK_GROUP_METADATA))) {
		rec->wrong_chunk_type = 1;
		return;
	}

	/*
	 * Check SYSTEM extent, as it's also marked as metadata, we can only
	 * make sure it's a SYSTEM extent by its backref
	 */
	if (!list_empty(&rec->backrefs)) {
		struct extent_backref *node;
		struct tree_backref *tback;
		u64 bg_type;

		node = list_entry(rec->backrefs.next, struct extent_backref,
				  list);
		if (node->is_data) {
			/* tree block shouldn't have data backref */
			rec->wrong_chunk_type = 1;
			return;
		}
		tback = container_of(node, struct tree_backref, node);

		if (tback->root == BTRFS_CHUNK_TREE_OBJECTID)
			bg_type = BTRFS_BLOCK_GROUP_SYSTEM;
		else
			bg_type = BTRFS_BLOCK_GROUP_METADATA;
		if (!(bg_cache->flags & bg_type))
			rec->wrong_chunk_type = 1;
	}
}

static int add_extent_rec(struct cache_tree *extent_cache,
			  struct btrfs_key *parent_key, u64 parent_gen,
			  u64 start, u64 nr, u64 extent_item_refs,
			  int is_root, int inc_ref, int set_checked,
			  int metadata, int extent_rec, u64 max_size)
{
	struct extent_record *rec;
	struct cache_extent *cache;
	int ret = 0;
	int dup = 0;

	cache = lookup_cache_extent(extent_cache, start, nr);
	if (cache) {
		rec = container_of(cache, struct extent_record, cache);
		if (inc_ref)
			rec->refs++;
		if (rec->nr == 1)
			rec->nr = max(nr, max_size);

		/*
		 * We need to make sure to reset nr to whatever the extent
		 * record says was the real size, this way we can compare it to
		 * the backrefs.
		 */
		if (extent_rec) {
			if (start != rec->start || rec->found_rec) {
				struct extent_record *tmp;

				dup = 1;
				if (list_empty(&rec->list))
					list_add_tail(&rec->list,
						      &duplicate_extents);

				/*
				 * We have to do this song and dance in case we
				 * find an extent record that falls inside of
				 * our current extent record but does not have
				 * the same objectid.
				 */
				tmp = malloc(sizeof(*tmp));
				if (!tmp)
					return -ENOMEM;
				tmp->start = start;
				tmp->max_size = max_size;
				tmp->nr = nr;
				tmp->found_rec = 1;
				tmp->metadata = metadata;
				tmp->extent_item_refs = extent_item_refs;
				INIT_LIST_HEAD(&tmp->list);
				list_add_tail(&tmp->list, &rec->dups);
				rec->num_duplicates++;
			} else {
				rec->nr = nr;
				rec->found_rec = 1;
			}
		}

		if (extent_item_refs && !dup) {
			if (rec->extent_item_refs) {
				fprintf(stderr, "block %llu rec "
					"extent_item_refs %llu, passed %llu\n",
					(unsigned long long)start,
					(unsigned long long)
							rec->extent_item_refs,
					(unsigned long long)extent_item_refs);
			}
			rec->extent_item_refs = extent_item_refs;
		}
		if (is_root)
			rec->is_root = 1;
		if (set_checked) {
			rec->content_checked = 1;
			rec->owner_ref_checked = 1;
		}

		if (parent_key)
			btrfs_cpu_key_to_disk(&rec->parent_key, parent_key);
		if (parent_gen)
			rec->parent_generation = parent_gen;

		if (rec->max_size < max_size)
			rec->max_size = max_size;

		/*
		 * A metadata extent can't cross stripe_len boundary, otherwise
		 * kernel scrub won't be able to handle it.
		 * As now stripe_len is fixed to BTRFS_STRIPE_LEN, just check
		 * it.
		 */
		if (metadata && check_crossing_stripes(rec->start,
						       rec->max_size))
				rec->crossing_stripes = 1;
		check_extent_type(rec);
		maybe_free_extent_rec(extent_cache, rec);
		return ret;
	}
	rec = malloc(sizeof(*rec));
	rec->start = start;
	rec->max_size = max_size;
	rec->nr = max(nr, max_size);
	rec->found_rec = !!extent_rec;
	rec->content_checked = 0;
	rec->owner_ref_checked = 0;
	rec->num_duplicates = 0;
	rec->metadata = metadata;
	rec->flag_block_full_backref = -1;
	rec->bad_full_backref = 0;
	rec->crossing_stripes = 0;
	rec->wrong_chunk_type = 0;
	INIT_LIST_HEAD(&rec->backrefs);
	INIT_LIST_HEAD(&rec->dups);
	INIT_LIST_HEAD(&rec->list);

	if (is_root)
		rec->is_root = 1;
	else
		rec->is_root = 0;

	if (inc_ref)
		rec->refs = 1;
	else
		rec->refs = 0;

	if (extent_item_refs)
		rec->extent_item_refs = extent_item_refs;
	else
		rec->extent_item_refs = 0;

	if (parent_key)
		btrfs_cpu_key_to_disk(&rec->parent_key, parent_key);
	else
		memset(&rec->parent_key, 0, sizeof(*parent_key));

	if (parent_gen)
		rec->parent_generation = parent_gen;
	else
		rec->parent_generation = 0;

	rec->cache.start = start;
	rec->cache.size = nr;
	ret = insert_cache_extent(extent_cache, &rec->cache);
	BUG_ON(ret);
	bytes_used += nr;
	if (set_checked) {
		rec->content_checked = 1;
		rec->owner_ref_checked = 1;
	}

	if (metadata)
		if (check_crossing_stripes(rec->start, rec->max_size))
			rec->crossing_stripes = 1;
	check_extent_type(rec);
	return ret;
}

static int add_tree_backref(struct cache_tree *extent_cache, u64 bytenr,
			    u64 parent, u64 root, int found_ref)
{
	struct extent_record *rec;
	struct tree_backref *back;
	struct cache_extent *cache;

	cache = lookup_cache_extent(extent_cache, bytenr, 1);
	if (!cache) {
		add_extent_rec(extent_cache, NULL, 0, bytenr,
			       1, 0, 0, 0, 0, 1, 0, 0);
		cache = lookup_cache_extent(extent_cache, bytenr, 1);
		if (!cache)
			abort();
	}

	rec = container_of(cache, struct extent_record, cache);
	if (rec->start != bytenr) {
		abort();
	}

	back = find_tree_backref(rec, parent, root);
	if (!back)
		back = alloc_tree_backref(rec, parent, root);

	if (found_ref) {
		if (back->node.found_ref) {
			fprintf(stderr, "Extent back ref already exists "
				"for %llu parent %llu root %llu \n",
				(unsigned long long)bytenr,
				(unsigned long long)parent,
				(unsigned long long)root);
		}
		back->node.found_ref = 1;
	} else {
		if (back->node.found_extent_tree) {
			fprintf(stderr, "Extent back ref already exists "
				"for %llu parent %llu root %llu \n",
				(unsigned long long)bytenr,
				(unsigned long long)parent,
				(unsigned long long)root);
		}
		back->node.found_extent_tree = 1;
	}
	check_extent_type(rec);
	maybe_free_extent_rec(extent_cache, rec);
	return 0;
}

static int add_data_backref(struct cache_tree *extent_cache, u64 bytenr,
			    u64 parent, u64 root, u64 owner, u64 offset,
			    u32 num_refs, int found_ref, u64 max_size)
{
	struct extent_record *rec;
	struct data_backref *back;
	struct cache_extent *cache;

	cache = lookup_cache_extent(extent_cache, bytenr, 1);
	if (!cache) {
		add_extent_rec(extent_cache, NULL, 0, bytenr, 1, 0, 0, 0, 0,
			       0, 0, max_size);
		cache = lookup_cache_extent(extent_cache, bytenr, 1);
		if (!cache)
			abort();
	}

	rec = container_of(cache, struct extent_record, cache);
	if (rec->max_size < max_size)
		rec->max_size = max_size;

	/*
	 * If found_ref is set then max_size is the real size and must match the
	 * existing refs.  So if we have already found a ref then we need to
	 * make sure that this ref matches the existing one, otherwise we need
	 * to add a new backref so we can notice that the backrefs don't match
	 * and we need to figure out who is telling the truth.  This is to
	 * account for that awful fsync bug I introduced where we'd end up with
	 * a btrfs_file_extent_item that would have its length include multiple
	 * prealloc extents or point inside of a prealloc extent.
	 */
	back = find_data_backref(rec, parent, root, owner, offset, found_ref,
				 bytenr, max_size);
	if (!back)
		back = alloc_data_backref(rec, parent, root, owner, offset,
					  max_size);

	if (found_ref) {
		BUG_ON(num_refs != 1);
		if (back->node.found_ref)
			BUG_ON(back->bytes != max_size);
		back->node.found_ref = 1;
		back->found_ref += 1;
		back->bytes = max_size;
		back->disk_bytenr = bytenr;
		rec->refs += 1;
		rec->content_checked = 1;
		rec->owner_ref_checked = 1;
	} else {
		if (back->node.found_extent_tree) {
			fprintf(stderr, "Extent back ref already exists "
				"for %llu parent %llu root %llu "
				"owner %llu offset %llu num_refs %lu\n",
				(unsigned long long)bytenr,
				(unsigned long long)parent,
				(unsigned long long)root,
				(unsigned long long)owner,
				(unsigned long long)offset,
				(unsigned long)num_refs);
		}
		back->num_refs = num_refs;
		back->node.found_extent_tree = 1;
	}
	maybe_free_extent_rec(extent_cache, rec);
	return 0;
}

static int add_pending(struct cache_tree *pending,
		       struct cache_tree *seen, u64 bytenr, u32 size)
{
	int ret;
	ret = add_cache_extent(seen, bytenr, size);
	if (ret)
		return ret;
	add_cache_extent(pending, bytenr, size);
	return 0;
}

static int pick_next_pending(struct cache_tree *pending,
			struct cache_tree *reada,
			struct cache_tree *nodes,
			u64 last, struct block_info *bits, int bits_nr,
			int *reada_bits)
{
	unsigned long node_start = last;
	struct cache_extent *cache;
	int ret;

	cache = search_cache_extent(reada, 0);
	if (cache) {
		bits[0].start = cache->start;
		bits[0].size = cache->size;
		*reada_bits = 1;
		return 1;
	}
	*reada_bits = 0;
	if (node_start > 32768)
		node_start -= 32768;

	cache = search_cache_extent(nodes, node_start);
	if (!cache)
		cache = search_cache_extent(nodes, 0);

	if (!cache) {
		 cache = search_cache_extent(pending, 0);
		 if (!cache)
			 return 0;
		 ret = 0;
		 do {
			 bits[ret].start = cache->start;
			 bits[ret].size = cache->size;
			 cache = next_cache_extent(cache);
			 ret++;
		 } while (cache && ret < bits_nr);
		 return ret;
	}

	ret = 0;
	do {
		bits[ret].start = cache->start;
		bits[ret].size = cache->size;
		cache = next_cache_extent(cache);
		ret++;
	} while (cache && ret < bits_nr);

	if (bits_nr - ret > 8) {
		u64 lookup = bits[0].start + bits[0].size;
		struct cache_extent *next;
		next = search_cache_extent(pending, lookup);
		while(next) {
			if (next->start - lookup > 32768)
				break;
			bits[ret].start = next->start;
			bits[ret].size = next->size;
			lookup = next->start + next->size;
			ret++;
			if (ret == bits_nr)
				break;
			next = next_cache_extent(next);
			if (!next)
				break;
		}
	}
	return ret;
}

static void free_chunk_record(struct cache_extent *cache)
{
	struct chunk_record *rec;

	rec = container_of(cache, struct chunk_record, cache);
	list_del_init(&rec->list);
	list_del_init(&rec->dextents);
	free(rec);
}

void free_chunk_cache_tree(struct cache_tree *chunk_cache)
{
	cache_tree_free_extents(chunk_cache, free_chunk_record);
}

static void free_device_record(struct rb_node *node)
{
	struct device_record *rec;

	rec = container_of(node, struct device_record, node);
	free(rec);
}

FREE_RB_BASED_TREE(device_cache, free_device_record);

int insert_block_group_record(struct block_group_tree *tree,
			      struct block_group_record *bg_rec)
{
	int ret;

	ret = insert_cache_extent(&tree->tree, &bg_rec->cache);
	if (ret)
		return ret;

	list_add_tail(&bg_rec->list, &tree->block_groups);
	return 0;
}

static void free_block_group_record(struct cache_extent *cache)
{
	struct block_group_record *rec;

	rec = container_of(cache, struct block_group_record, cache);
	list_del_init(&rec->list);
	free(rec);
}

void free_block_group_tree(struct block_group_tree *tree)
{
	cache_tree_free_extents(&tree->tree, free_block_group_record);
}

int insert_device_extent_record(struct device_extent_tree *tree,
				struct device_extent_record *de_rec)
{
	int ret;

	/*
	 * Device extent is a bit different from the other extents, because
	 * the extents which belong to the different devices may have the
	 * same start and size, so we need use the special extent cache
	 * search/insert functions.
	 */
	ret = insert_cache_extent2(&tree->tree, &de_rec->cache);
	if (ret)
		return ret;

	list_add_tail(&de_rec->chunk_list, &tree->no_chunk_orphans);
	list_add_tail(&de_rec->device_list, &tree->no_device_orphans);
	return 0;
}

static void free_device_extent_record(struct cache_extent *cache)
{
	struct device_extent_record *rec;

	rec = container_of(cache, struct device_extent_record, cache);
	if (!list_empty(&rec->chunk_list))
		list_del_init(&rec->chunk_list);
	if (!list_empty(&rec->device_list))
		list_del_init(&rec->device_list);
	free(rec);
}

void free_device_extent_tree(struct device_extent_tree *tree)
{
	cache_tree_free_extents(&tree->tree, free_device_extent_record);
}

#ifdef BTRFS_COMPAT_EXTENT_TREE_V0
static int process_extent_ref_v0(struct cache_tree *extent_cache,
				 struct extent_buffer *leaf, int slot)
{
	struct btrfs_extent_ref_v0 *ref0;
	struct btrfs_key key;

	btrfs_item_key_to_cpu(leaf, &key, slot);
	ref0 = btrfs_item_ptr(leaf, slot, struct btrfs_extent_ref_v0);
	if (btrfs_ref_objectid_v0(leaf, ref0) < BTRFS_FIRST_FREE_OBJECTID) {
		add_tree_backref(extent_cache, key.objectid, key.offset, 0, 0);
	} else {
		add_data_backref(extent_cache, key.objectid, key.offset, 0,
				 0, 0, btrfs_ref_count_v0(leaf, ref0), 0, 0);
	}
	return 0;
}
#endif

struct chunk_record *btrfs_new_chunk_record(struct extent_buffer *leaf,
					    struct btrfs_key *key,
					    int slot)
{
	struct btrfs_chunk *ptr;
	struct chunk_record *rec;
	int num_stripes, i;

	ptr = btrfs_item_ptr(leaf, slot, struct btrfs_chunk);
	num_stripes = btrfs_chunk_num_stripes(leaf, ptr);

	rec = calloc(1, btrfs_chunk_record_size(num_stripes));
	if (!rec) {
		fprintf(stderr, "memory allocation failed\n");
		exit(-1);
	}

	INIT_LIST_HEAD(&rec->list);
	INIT_LIST_HEAD(&rec->dextents);
	rec->bg_rec = NULL;

	rec->cache.start = key->offset;
	rec->cache.size = btrfs_chunk_length(leaf, ptr);

	rec->generation = btrfs_header_generation(leaf);

	rec->objectid = key->objectid;
	rec->type = key->type;
	rec->offset = key->offset;

	rec->length = rec->cache.size;
	rec->owner = btrfs_chunk_owner(leaf, ptr);
	rec->stripe_len = btrfs_chunk_stripe_len(leaf, ptr);
	rec->type_flags = btrfs_chunk_type(leaf, ptr);
	rec->io_width = btrfs_chunk_io_width(leaf, ptr);
	rec->io_align = btrfs_chunk_io_align(leaf, ptr);
	rec->sector_size = btrfs_chunk_sector_size(leaf, ptr);
	rec->num_stripes = num_stripes;
	rec->sub_stripes = btrfs_chunk_sub_stripes(leaf, ptr);

	for (i = 0; i < rec->num_stripes; ++i) {
		rec->stripes[i].devid =
			btrfs_stripe_devid_nr(leaf, ptr, i);
		rec->stripes[i].offset =
			btrfs_stripe_offset_nr(leaf, ptr, i);
		read_extent_buffer(leaf, rec->stripes[i].dev_uuid,
				(unsigned long)btrfs_stripe_dev_uuid_nr(ptr, i),
				BTRFS_UUID_SIZE);
	}

	return rec;
}

static int process_chunk_item(struct cache_tree *chunk_cache,
			      struct btrfs_key *key, struct extent_buffer *eb,
			      int slot)
{
	struct chunk_record *rec;
	int ret = 0;

	rec = btrfs_new_chunk_record(eb, key, slot);
	ret = insert_cache_extent(chunk_cache, &rec->cache);
	if (ret) {
		fprintf(stderr, "Chunk[%llu, %llu] existed.\n",
			rec->offset, rec->length);
		free(rec);
	}

	return ret;
}

static int process_device_item(struct rb_root *dev_cache,
		struct btrfs_key *key, struct extent_buffer *eb, int slot)
{
	struct btrfs_dev_item *ptr;
	struct device_record *rec;
	int ret = 0;

	ptr = btrfs_item_ptr(eb,
		slot, struct btrfs_dev_item);

	rec = malloc(sizeof(*rec));
	if (!rec) {
		fprintf(stderr, "memory allocation failed\n");
		return -ENOMEM;
	}

	rec->devid = key->offset;
	rec->generation = btrfs_header_generation(eb);

	rec->objectid = key->objectid;
	rec->type = key->type;
	rec->offset = key->offset;

	rec->devid = btrfs_device_id(eb, ptr);
	rec->total_byte = btrfs_device_total_bytes(eb, ptr);
	rec->byte_used = btrfs_device_bytes_used(eb, ptr);

	ret = rb_insert(dev_cache, &rec->node, device_record_compare);
	if (ret) {
		fprintf(stderr, "Device[%llu] existed.\n", rec->devid);
		free(rec);
	}

	return ret;
}

struct block_group_record *
btrfs_new_block_group_record(struct extent_buffer *leaf, struct btrfs_key *key,
			     int slot)
{
	struct btrfs_block_group_item *ptr;
	struct block_group_record *rec;

	rec = calloc(1, sizeof(*rec));
	if (!rec) {
		fprintf(stderr, "memory allocation failed\n");
		exit(-1);
	}

	rec->cache.start = key->objectid;
	rec->cache.size = key->offset;

	rec->generation = btrfs_header_generation(leaf);

	rec->objectid = key->objectid;
	rec->type = key->type;
	rec->offset = key->offset;

	ptr = btrfs_item_ptr(leaf, slot, struct btrfs_block_group_item);
	rec->flags = btrfs_disk_block_group_flags(leaf, ptr);

	INIT_LIST_HEAD(&rec->list);

	return rec;
}

static int process_block_group_item(struct block_group_tree *block_group_cache,
				    struct btrfs_key *key,
				    struct extent_buffer *eb, int slot)
{
	struct block_group_record *rec;
	int ret = 0;

	rec = btrfs_new_block_group_record(eb, key, slot);
	ret = insert_block_group_record(block_group_cache, rec);
	if (ret) {
		fprintf(stderr, "Block Group[%llu, %llu] existed.\n",
			rec->objectid, rec->offset);
		free(rec);
	}

	return ret;
}

struct device_extent_record *
btrfs_new_device_extent_record(struct extent_buffer *leaf,
			       struct btrfs_key *key, int slot)
{
	struct device_extent_record *rec;
	struct btrfs_dev_extent *ptr;

	rec = calloc(1, sizeof(*rec));
	if (!rec) {
		fprintf(stderr, "memory allocation failed\n");
		exit(-1);
	}

	rec->cache.objectid = key->objectid;
	rec->cache.start = key->offset;

	rec->generation = btrfs_header_generation(leaf);

	rec->objectid = key->objectid;
	rec->type = key->type;
	rec->offset = key->offset;

	ptr = btrfs_item_ptr(leaf, slot, struct btrfs_dev_extent);
	rec->chunk_objecteid =
		btrfs_dev_extent_chunk_objectid(leaf, ptr);
	rec->chunk_offset =
		btrfs_dev_extent_chunk_offset(leaf, ptr);
	rec->length = btrfs_dev_extent_length(leaf, ptr);
	rec->cache.size = rec->length;

	INIT_LIST_HEAD(&rec->chunk_list);
	INIT_LIST_HEAD(&rec->device_list);

	return rec;
}

static int
process_device_extent_item(struct device_extent_tree *dev_extent_cache,
			   struct btrfs_key *key, struct extent_buffer *eb,
			   int slot)
{
	struct device_extent_record *rec;
	int ret;

	rec = btrfs_new_device_extent_record(eb, key, slot);
	ret = insert_device_extent_record(dev_extent_cache, rec);
	if (ret) {
		fprintf(stderr,
			"Device extent[%llu, %llu, %llu] existed.\n",
			rec->objectid, rec->offset, rec->length);
		free(rec);
	}

	return ret;
}

static int process_extent_item(struct btrfs_root *root,
			       struct cache_tree *extent_cache,
			       struct extent_buffer *eb, int slot)
{
	struct btrfs_extent_item *ei;
	struct btrfs_extent_inline_ref *iref;
	struct btrfs_extent_data_ref *dref;
	struct btrfs_shared_data_ref *sref;
	struct btrfs_key key;
	unsigned long end;
	unsigned long ptr;
	int type;
	u32 item_size = btrfs_item_size_nr(eb, slot);
	u64 refs = 0;
	u64 offset;
	u64 num_bytes;
	int metadata = 0;

	btrfs_item_key_to_cpu(eb, &key, slot);

	if (key.type == BTRFS_METADATA_ITEM_KEY) {
		metadata = 1;
		num_bytes = root->leafsize;
	} else {
		num_bytes = key.offset;
	}

	if (item_size < sizeof(*ei)) {
#ifdef BTRFS_COMPAT_EXTENT_TREE_V0
		struct btrfs_extent_item_v0 *ei0;
		BUG_ON(item_size != sizeof(*ei0));
		ei0 = btrfs_item_ptr(eb, slot, struct btrfs_extent_item_v0);
		refs = btrfs_extent_refs_v0(eb, ei0);
#else
		BUG();
#endif
		return add_extent_rec(extent_cache, NULL, 0, key.objectid,
				      num_bytes, refs, 0, 0, 0, metadata, 1,
				      num_bytes);
	}

	ei = btrfs_item_ptr(eb, slot, struct btrfs_extent_item);
	refs = btrfs_extent_refs(eb, ei);
	if (btrfs_extent_flags(eb, ei) & BTRFS_EXTENT_FLAG_TREE_BLOCK)
		metadata = 1;
	else
		metadata = 0;

	add_extent_rec(extent_cache, NULL, 0, key.objectid, num_bytes,
		       refs, 0, 0, 0, metadata, 1, num_bytes);

	ptr = (unsigned long)(ei + 1);
	if (btrfs_extent_flags(eb, ei) & BTRFS_EXTENT_FLAG_TREE_BLOCK &&
	    key.type == BTRFS_EXTENT_ITEM_KEY)
		ptr += sizeof(struct btrfs_tree_block_info);

	end = (unsigned long)ei + item_size;
	while (ptr < end) {
		iref = (struct btrfs_extent_inline_ref *)ptr;
		type = btrfs_extent_inline_ref_type(eb, iref);
		offset = btrfs_extent_inline_ref_offset(eb, iref);
		switch (type) {
		case BTRFS_TREE_BLOCK_REF_KEY:
			add_tree_backref(extent_cache, key.objectid,
					 0, offset, 0);
			break;
		case BTRFS_SHARED_BLOCK_REF_KEY:
			add_tree_backref(extent_cache, key.objectid,
					 offset, 0, 0);
			break;
		case BTRFS_EXTENT_DATA_REF_KEY:
			dref = (struct btrfs_extent_data_ref *)(&iref->offset);
			add_data_backref(extent_cache, key.objectid, 0,
					btrfs_extent_data_ref_root(eb, dref),
					btrfs_extent_data_ref_objectid(eb,
								       dref),
					btrfs_extent_data_ref_offset(eb, dref),
					btrfs_extent_data_ref_count(eb, dref),
					0, num_bytes);
			break;
		case BTRFS_SHARED_DATA_REF_KEY:
			sref = (struct btrfs_shared_data_ref *)(iref + 1);
			add_data_backref(extent_cache, key.objectid, offset,
					0, 0, 0,
					btrfs_shared_data_ref_count(eb, sref),
					0, num_bytes);
			break;
		default:
			fprintf(stderr, "corrupt extent record: key %Lu %u %Lu\n",
				key.objectid, key.type, num_bytes);
			goto out;
		}
		ptr += btrfs_extent_inline_ref_size(type);
	}
	WARN_ON(ptr > end);
out:
	return 0;
}

static int check_cache_range(struct btrfs_root *root,
			     struct btrfs_block_group_cache *cache,
			     u64 offset, u64 bytes)
{
	struct btrfs_free_space *entry;
	u64 *logical;
	u64 bytenr;
	int stripe_len;
	int i, nr, ret;

	for (i = 0; i < BTRFS_SUPER_MIRROR_MAX; i++) {
		bytenr = btrfs_sb_offset(i);
		ret = btrfs_rmap_block(&root->fs_info->mapping_tree,
				       cache->key.objectid, bytenr, 0,
				       &logical, &nr, &stripe_len);
		if (ret)
			return ret;

		while (nr--) {
			if (logical[nr] + stripe_len <= offset)
				continue;
			if (offset + bytes <= logical[nr])
				continue;
			if (logical[nr] == offset) {
				if (stripe_len >= bytes) {
					kfree(logical);
					return 0;
				}
				bytes -= stripe_len;
				offset += stripe_len;
			} else if (logical[nr] < offset) {
				if (logical[nr] + stripe_len >=
				    offset + bytes) {
					kfree(logical);
					return 0;
				}
				bytes = (offset + bytes) -
					(logical[nr] + stripe_len);
				offset = logical[nr] + stripe_len;
			} else {
				/*
				 * Could be tricky, the super may land in the
				 * middle of the area we're checking.  First
				 * check the easiest case, it's at the end.
				 */
				if (logical[nr] + stripe_len >=
				    bytes + offset) {
					bytes = logical[nr] - offset;
					continue;
				}

				/* Check the left side */
				ret = check_cache_range(root, cache,
							offset,
							logical[nr] - offset);
				if (ret) {
					kfree(logical);
					return ret;
				}

				/* Now we continue with the right side */
				bytes = (offset + bytes) -
					(logical[nr] + stripe_len);
				offset = logical[nr] + stripe_len;
			}
		}

		kfree(logical);
	}

	entry = btrfs_find_free_space(cache->free_space_ctl, offset, bytes);
	if (!entry) {
		fprintf(stderr, "There is no free space entry for %Lu-%Lu\n",
			offset, offset+bytes);
		return -EINVAL;
	}

	if (entry->offset != offset) {
		fprintf(stderr, "Wanted offset %Lu, found %Lu\n", offset,
			entry->offset);
		return -EINVAL;
	}

	if (entry->bytes != bytes) {
		fprintf(stderr, "Wanted bytes %Lu, found %Lu for off %Lu\n",
			bytes, entry->bytes, offset);
		return -EINVAL;
	}

	unlink_free_space(cache->free_space_ctl, entry);
	free(entry);
	return 0;
}

static int verify_space_cache(struct btrfs_root *root,
			      struct btrfs_block_group_cache *cache)
{
	struct btrfs_path *path;
	struct extent_buffer *leaf;
	struct btrfs_key key;
	u64 last;
	int ret = 0;

	path = btrfs_alloc_path();
	if (!path)
		return -ENOMEM;

	root = root->fs_info->extent_root;

	last = max_t(u64, cache->key.objectid, BTRFS_SUPER_INFO_OFFSET);

	key.objectid = last;
	key.offset = 0;
	key.type = BTRFS_EXTENT_ITEM_KEY;

	ret = btrfs_search_slot(NULL, root, &key, path, 0, 0);
	if (ret < 0)
		goto out;
	ret = 0;
	while (1) {
		if (path->slots[0] >= btrfs_header_nritems(path->nodes[0])) {
			ret = btrfs_next_leaf(root, path);
			if (ret < 0)
				goto out;
			if (ret > 0) {
				ret = 0;
				break;
			}
		}
		leaf = path->nodes[0];
		btrfs_item_key_to_cpu(leaf, &key, path->slots[0]);
		if (key.objectid >= cache->key.offset + cache->key.objectid)
			break;
		if (key.type != BTRFS_EXTENT_ITEM_KEY &&
		    key.type != BTRFS_METADATA_ITEM_KEY) {
			path->slots[0]++;
			continue;
		}

		if (last == key.objectid) {
			if (key.type == BTRFS_EXTENT_ITEM_KEY)
				last = key.objectid + key.offset;
			else
				last = key.objectid + root->leafsize;
			path->slots[0]++;
			continue;
		}

		ret = check_cache_range(root, cache, last,
					key.objectid - last);
		if (ret)
			break;
		if (key.type == BTRFS_EXTENT_ITEM_KEY)
			last = key.objectid + key.offset;
		else
			last = key.objectid + root->leafsize;
		path->slots[0]++;
	}

	if (last < cache->key.objectid + cache->key.offset)
		ret = check_cache_range(root, cache, last,
					cache->key.objectid +
					cache->key.offset - last);

out:
	btrfs_free_path(path);

	if (!ret &&
	    !RB_EMPTY_ROOT(&cache->free_space_ctl->free_space_offset)) {
		fprintf(stderr, "There are still entries left in the space "
			"cache\n");
		ret = -EINVAL;
	}

	return ret;
}

static int check_space_cache(struct btrfs_root *root)
{
	struct btrfs_block_group_cache *cache;
	u64 start = BTRFS_SUPER_INFO_OFFSET + BTRFS_SUPER_INFO_SIZE;
	int ret;
	int error = 0;

	if (btrfs_super_cache_generation(root->fs_info->super_copy) != -1ULL &&
	    btrfs_super_generation(root->fs_info->super_copy) !=
	    btrfs_super_cache_generation(root->fs_info->super_copy)) {
		printf("cache and super generation don't match, space cache "
		       "will be invalidated\n");
		return 0;
	}

	if (ctx.progress_enabled) {
		ctx.tp = TASK_FREE_SPACE;
		task_start(ctx.info, &ctx.start_time, &ctx.item_count);
	}

	while (1) {
		ctx.item_count++;
		cache = btrfs_lookup_first_block_group(root->fs_info, start);
		if (!cache)
			break;

		start = cache->key.objectid + cache->key.offset;
		if (!cache->free_space_ctl) {
			if (btrfs_init_free_space_ctl(cache,
						      root->sectorsize)) {
				ret = -ENOMEM;
				break;
			}
		} else {
			btrfs_remove_free_space_cache(cache);
		}

		if (btrfs_fs_compat_ro(root->fs_info,
				       BTRFS_FEATURE_COMPAT_RO_FREE_SPACE_TREE)) {
			ret = exclude_super_stripes(root, cache);
			if (ret) {
				fprintf(stderr, "could not exclude super stripes: %s\n",
					strerror(-ret));
				error++;
				continue;
			}
			ret = load_free_space_tree(root->fs_info, cache);
			free_excluded_extents(root, cache);
			if (ret < 0) {
				fprintf(stderr, "could not load free space tree: %s\n",
					strerror(-ret));
				error++;
				continue;
			}
			error += ret;
		} else {
			ret = load_free_space_cache(root->fs_info, cache);
			if (!ret)
				continue;
		}

		ret = verify_space_cache(root, cache);
		if (ret) {
			fprintf(stderr, "cache appears valid but isnt %Lu\n",
				cache->key.objectid);
			error++;
		}
	}

	task_stop(ctx.info);

	return error ? -EINVAL : 0;
}

static int check_extent_csums(struct btrfs_root *root, u64 bytenr,
			u64 num_bytes, unsigned long leaf_offset,
			struct extent_buffer *eb) {

	u64 offset = 0;
	u16 csum_size = btrfs_super_csum_size(root->fs_info->super_copy);
	char *data;
	unsigned long csum_offset;
	u32 csum;
	u32 csum_expected;
	u64 read_len;
	u64 data_checked = 0;
	u64 tmp;
	int ret = 0;
	int mirror;
	int num_copies;

	if (num_bytes % root->sectorsize)
		return -EINVAL;

	data = malloc(num_bytes);
	if (!data)
		return -ENOMEM;

	while (offset < num_bytes) {
		mirror = 0;
again:
		read_len = num_bytes - offset;
		/* read as much space once a time */
		ret = read_extent_data(root, data + offset,
				bytenr + offset, &read_len, mirror);
		if (ret)
			goto out;
		data_checked = 0;
		/* verify every 4k data's checksum */
		while (data_checked < read_len) {
			csum = ~(u32)0;
			tmp = offset + data_checked;

			csum = btrfs_csum_data(NULL, (char *)data + tmp,
					       csum, root->sectorsize);
			btrfs_csum_final(csum, (char *)&csum);

			csum_offset = leaf_offset +
				 tmp / root->sectorsize * csum_size;
			read_extent_buffer(eb, (char *)&csum_expected,
					   csum_offset, csum_size);
			/* try another mirror */
			if (csum != csum_expected) {
				fprintf(stderr, "mirror %d bytenr %llu csum %u expected csum %u\n",
						mirror, bytenr + tmp,
						csum, csum_expected);
				num_copies = btrfs_num_copies(
						&root->fs_info->mapping_tree,
						bytenr, num_bytes);
				if (mirror < num_copies - 1) {
					mirror += 1;
					goto again;
				}
			}
			data_checked += root->sectorsize;
		}
		offset += read_len;
	}
out:
	free(data);
	return ret;
}

static int check_extent_exists(struct btrfs_root *root, u64 bytenr,
			       u64 num_bytes)
{
	struct btrfs_path *path;
	struct extent_buffer *leaf;
	struct btrfs_key key;
	int ret;

	path = btrfs_alloc_path();
	if (!path) {
		fprintf(stderr, "Error allocing path\n");
		return -ENOMEM;
	}

	key.objectid = bytenr;
	key.type = BTRFS_EXTENT_ITEM_KEY;
	key.offset = (u64)-1;

again:
	ret = btrfs_search_slot(NULL, root->fs_info->extent_root, &key, path,
				0, 0);
	if (ret < 0) {
		fprintf(stderr, "Error looking up extent record %d\n", ret);
		btrfs_free_path(path);
		return ret;
	} else if (ret) {
		if (path->slots[0] > 0) {
			path->slots[0]--;
		} else {
			ret = btrfs_prev_leaf(root, path);
			if (ret < 0) {
				goto out;
			} else if (ret > 0) {
				ret = 0;
				goto out;
			}
		}
	}

	btrfs_item_key_to_cpu(path->nodes[0], &key, path->slots[0]);

	/*
	 * Block group items come before extent items if they have the same
	 * bytenr, so walk back one more just in case.  Dear future traveler,
	 * first congrats on mastering time travel.  Now if it's not too much
	 * trouble could you go back to 2006 and tell Chris to make the
	 * BLOCK_GROUP_ITEM_KEY (and BTRFS_*_REF_KEY) lower than the
	 * EXTENT_ITEM_KEY please?
	 */
	while (key.type > BTRFS_EXTENT_ITEM_KEY) {
		if (path->slots[0] > 0) {
			path->slots[0]--;
		} else {
			ret = btrfs_prev_leaf(root, path);
			if (ret < 0) {
				goto out;
			} else if (ret > 0) {
				ret = 0;
				goto out;
			}
		}
		btrfs_item_key_to_cpu(path->nodes[0], &key, path->slots[0]);
	}

	while (num_bytes) {
		if (path->slots[0] >= btrfs_header_nritems(path->nodes[0])) {
			ret = btrfs_next_leaf(root, path);
			if (ret < 0) {
				fprintf(stderr, "Error going to next leaf "
					"%d\n", ret);
				btrfs_free_path(path);
				return ret;
			} else if (ret) {
				break;
			}
		}
		leaf = path->nodes[0];
		btrfs_item_key_to_cpu(leaf, &key, path->slots[0]);
		if (key.type != BTRFS_EXTENT_ITEM_KEY) {
			path->slots[0]++;
			continue;
		}
		if (key.objectid + key.offset < bytenr) {
			path->slots[0]++;
			continue;
		}
		if (key.objectid > bytenr + num_bytes)
			break;

		if (key.objectid == bytenr) {
			if (key.offset >= num_bytes) {
				num_bytes = 0;
				break;
			}
			num_bytes -= key.offset;
			bytenr += key.offset;
		} else if (key.objectid < bytenr) {
			if (key.objectid + key.offset >= bytenr + num_bytes) {
				num_bytes = 0;
				break;
			}
			num_bytes = (bytenr + num_bytes) -
				(key.objectid + key.offset);
			bytenr = key.objectid + key.offset;
		} else {
			if (key.objectid + key.offset < bytenr + num_bytes) {
				u64 new_start = key.objectid + key.offset;
				u64 new_bytes = bytenr + num_bytes - new_start;

				/*
				 * Weird case, the extent is in the middle of
				 * our range, we'll have to search one side
				 * and then the other.  Not sure if this happens
				 * in real life, but no harm in coding it up
				 * anyway just in case.
				 */
				btrfs_release_path(path);
				ret = check_extent_exists(root, new_start,
							  new_bytes);
				if (ret) {
					fprintf(stderr, "Right section didn't "
						"have a record\n");
					break;
				}
				num_bytes = key.objectid - bytenr;
				goto again;
			}
			num_bytes = key.objectid - bytenr;
		}
		path->slots[0]++;
	}
	ret = 0;

out:
	if (num_bytes && !ret) {
		fprintf(stderr, "There are no extents for csum range "
			"%Lu-%Lu\n", bytenr, bytenr+num_bytes);
		ret = 1;
	}

	btrfs_free_path(path);
	return ret;
}

static int check_csums(struct btrfs_root *root)
{
	struct btrfs_path *path;
	struct extent_buffer *leaf;
	struct btrfs_key key;
	u64 offset = 0, num_bytes = 0;
	u16 csum_size = btrfs_super_csum_size(root->fs_info->super_copy);
	int errors = 0;
	int ret;
	u64 data_len;
	unsigned long leaf_offset;

	if (ctx.progress_enabled) {
		ctx.tp = TASK_CSUMS;
		task_start(ctx.info, &ctx.start_time, &ctx.item_count);
	}

	root = root->fs_info->csum_root;
	if (!extent_buffer_uptodate(root->node)) {
		fprintf(stderr, "No valid csum tree found\n");
		return -ENOENT;
	}

	key.objectid = BTRFS_EXTENT_CSUM_OBJECTID;
	key.type = BTRFS_EXTENT_CSUM_KEY;
	key.offset = 0;

	path = btrfs_alloc_path();
	if (!path)
		return -ENOMEM;

	ret = btrfs_search_slot(NULL, root, &key, path, 0, 0);
	if (ret < 0) {
		fprintf(stderr, "Error searching csum tree %d\n", ret);
		btrfs_free_path(path);
		return ret;
	}

	if (ret > 0 && path->slots[0])
		path->slots[0]--;
	ret = 0;

	while (1) {
		if (path->slots[0] >= btrfs_header_nritems(path->nodes[0])) {
			ret = btrfs_next_leaf(root, path);
			if (ret < 0) {
				fprintf(stderr, "Error going to next leaf "
					"%d\n", ret);
				break;
			}
			if (ret)
				break;
		}
		leaf = path->nodes[0];

		btrfs_item_key_to_cpu(leaf, &key, path->slots[0]);
		if (key.type != BTRFS_EXTENT_CSUM_KEY) {
			path->slots[0]++;
			continue;
		}
		ctx.item_count++;

		data_len = (btrfs_item_size_nr(leaf, path->slots[0]) /
			      csum_size) * root->sectorsize;
		if (!check_data_csum)
			goto skip_csum_check;
		leaf_offset = btrfs_item_ptr_offset(leaf, path->slots[0]);
		ret = check_extent_csums(root, key.offset, data_len,
					 leaf_offset, leaf);
		if (ret)
			break;
skip_csum_check:
		if (!num_bytes) {
			offset = key.offset;
		} else if (key.offset != offset + num_bytes) {
			ret = check_extent_exists(root, offset, num_bytes);
			if (ret) {
				fprintf(stderr, "Csum exists for %Lu-%Lu but "
					"there is no extent record\n",
					offset, offset+num_bytes);
				errors++;
			}
			offset = key.offset;
			num_bytes = 0;
		}
		num_bytes += data_len;
		path->slots[0]++;
	}

	btrfs_free_path(path);
	task_stop(ctx.info);
	return errors;
}

static int is_dropped_key(struct btrfs_key *key,
			  struct btrfs_key *drop_key) {
	if (key->objectid < drop_key->objectid)
		return 1;
	else if (key->objectid == drop_key->objectid) {
		if (key->type < drop_key->type)
			return 1;
		else if (key->type == drop_key->type) {
			if (key->offset < drop_key->offset)
				return 1;
		}
	}
	return 0;
}

/*
 * Here are the rules for FULL_BACKREF.
 *
 * 1) If BTRFS_HEADER_FLAG_RELOC is set then we have FULL_BACKREF set.
 * 2) If btrfs_header_owner(buf) no longer points to buf then we have
 *	FULL_BACKREF set.
 * 3) We cow'ed the block walking down a reloc tree.  This is impossible to tell
 *    if it happened after the relocation occurred since we'll have dropped the
 *    reloc root, so it's entirely possible to have FULL_BACKREF set on buf and
 *    have no real way to know for sure.
 *
 * We process the blocks one root at a time, and we start from the lowest root
 * objectid and go to the highest.  So we can just lookup the owner backref for
 * the record and if we don't find it then we know it doesn't exist and we have
 * a FULL BACKREF.
 *
 * FIXME: if we ever start reclaiming root objectid's then we need to fix this
 * assumption and simply indicate that we _think_ that the FULL BACKREF needs to
 * be set or not and then we can check later once we've gathered all the refs.
 */
static int calc_extent_flag(struct btrfs_root *root,
			   struct cache_tree *extent_cache,
			   struct extent_buffer *buf,
			   struct root_item_record *ri,
			   u64 *flags)
{
	struct extent_record *rec;
	struct cache_extent *cache;
	struct tree_backref *tback;
	u64 owner = 0;

	cache = lookup_cache_extent(extent_cache, buf->start, 1);
	/* we have added this extent before */
	BUG_ON(!cache);
	rec = container_of(cache, struct extent_record, cache);

	/*
	 * Except file/reloc tree, we can not have
	 * FULL BACKREF MODE
	 */
	if (ri->objectid < BTRFS_FIRST_FREE_OBJECTID)
		goto normal;
	/*
	 * root node
	 */
	if (buf->start == ri->bytenr)
		goto normal;

	if (btrfs_header_flag(buf, BTRFS_HEADER_FLAG_RELOC))
		goto full_backref;

	owner = btrfs_header_owner(buf);
	if (owner == ri->objectid)
		goto normal;

	tback = find_tree_backref(rec, 0, owner);
	if (!tback)
		goto full_backref;
normal:
	*flags = 0;
	if (rec->flag_block_full_backref != -1 &&
	    rec->flag_block_full_backref != 0)
		rec->bad_full_backref = 1;
	return 0;
full_backref:
	*flags |= BTRFS_BLOCK_FLAG_FULL_BACKREF;
	if (rec->flag_block_full_backref != -1 &&
	    rec->flag_block_full_backref != 1)
		rec->bad_full_backref = 1;
	return 0;
}

static int run_next_block(struct btrfs_root *root,
			  struct block_info *bits,
			  int bits_nr,
			  u64 *last,
			  struct cache_tree *pending,
			  struct cache_tree *seen,
			  struct cache_tree *reada,
			  struct cache_tree *nodes,
			  struct cache_tree *extent_cache,
			  struct cache_tree *chunk_cache,
			  struct rb_root *dev_cache,
			  struct block_group_tree *block_group_cache,
			  struct device_extent_tree *dev_extent_cache,
			  struct root_item_record *ri)
{
	struct extent_buffer *buf;
	struct extent_record *rec = NULL;
	u64 bytenr;
	u32 size;
	u64 parent;
	u64 owner;
	u64 flags;
	u64 ptr;
	u64 gen = 0;
	int ret = 0;
	int i;
	int nritems;
	struct btrfs_key key;
	struct cache_extent *cache;
	int reada_bits;

	nritems = pick_next_pending(pending, reada, nodes, *last, bits,
				    bits_nr, &reada_bits);
	if (nritems == 0)
		return 1;

	if (!reada_bits) {
		for(i = 0; i < nritems; i++) {
			ret = add_cache_extent(reada, bits[i].start,
					       bits[i].size);
			if (ret == -EEXIST)
				continue;

			/* fixme, get the parent transid */
			readahead_tree_block(root, bits[i].start,
					     bits[i].size, 0);
		}
	}
	*last = bits[0].start;
	bytenr = bits[0].start;
	size = bits[0].size;

	cache = lookup_cache_extent(pending, bytenr, size);
	if (cache) {
		remove_cache_extent(pending, cache);
		free(cache);
	}
	cache = lookup_cache_extent(reada, bytenr, size);
	if (cache) {
		remove_cache_extent(reada, cache);
		free(cache);
	}
	cache = lookup_cache_extent(nodes, bytenr, size);
	if (cache) {
		remove_cache_extent(nodes, cache);
		free(cache);
	}
	cache = lookup_cache_extent(extent_cache, bytenr, size);
	if (cache) {
		rec = container_of(cache, struct extent_record, cache);
		gen = rec->parent_generation;
	}

	/* fixme, get the real parent transid */
	buf = read_tree_block(root, bytenr, size, gen);
	if (!extent_buffer_uptodate(buf)) {
		record_bad_block_io(root->fs_info,
				    extent_cache, bytenr, size);
		goto out;
	}

	nritems = btrfs_header_nritems(buf);

	flags = 0;
	if (!init_extent_tree) {
		ret = btrfs_lookup_extent_info(NULL, root, bytenr,
				       btrfs_header_level(buf), 1, NULL,
				       &flags);
		if (ret < 0) {
			ret = calc_extent_flag(root, extent_cache, buf, ri, &flags);
			if (ret < 0) {
				fprintf(stderr, "Couldn't calc extent flags\n");
				flags |= BTRFS_BLOCK_FLAG_FULL_BACKREF;
			}
		}
	} else {
		flags = 0;
		ret = calc_extent_flag(root, extent_cache, buf, ri, &flags);
		if (ret < 0) {
			fprintf(stderr, "Couldn't calc extent flags\n");
			flags |= BTRFS_BLOCK_FLAG_FULL_BACKREF;
		}
	}

	if (flags & BTRFS_BLOCK_FLAG_FULL_BACKREF) {
		if (ri != NULL &&
		    ri->objectid != BTRFS_TREE_RELOC_OBJECTID &&
		    ri->objectid == btrfs_header_owner(buf)) {
			/*
			 * Ok we got to this block from it's original owner and
			 * we have FULL_BACKREF set.  Relocation can leave
			 * converted blocks over so this is altogether possible,
			 * however it's not possible if the generation > the
			 * last snapshot, so check for this case.
			 */
			if (!btrfs_header_flag(buf, BTRFS_HEADER_FLAG_RELOC) &&
			    btrfs_header_generation(buf) > ri->last_snapshot) {
				flags &= ~BTRFS_BLOCK_FLAG_FULL_BACKREF;
				rec->bad_full_backref = 1;
			}
		}
	} else {
		if (ri != NULL &&
		    (ri->objectid == BTRFS_TREE_RELOC_OBJECTID ||
		     btrfs_header_flag(buf, BTRFS_HEADER_FLAG_RELOC))) {
			flags |= BTRFS_BLOCK_FLAG_FULL_BACKREF;
			rec->bad_full_backref = 1;
		}
	}

	if (flags & BTRFS_BLOCK_FLAG_FULL_BACKREF) {
		rec->flag_block_full_backref = 1;
		parent = bytenr;
		owner = 0;
	} else {
		rec->flag_block_full_backref = 0;
		parent = 0;
		owner = btrfs_header_owner(buf);
	}

	ret = check_block(root, extent_cache, buf, flags);
	if (ret)
		goto out;

	if (btrfs_is_leaf(buf)) {
		btree_space_waste += btrfs_leaf_free_space(root, buf);
		for (i = 0; i < nritems; i++) {
			struct btrfs_file_extent_item *fi;
			btrfs_item_key_to_cpu(buf, &key, i);
			if (key.type == BTRFS_EXTENT_ITEM_KEY) {
				process_extent_item(root, extent_cache, buf,
						    i);
				continue;
			}
			if (key.type == BTRFS_METADATA_ITEM_KEY) {
				process_extent_item(root, extent_cache, buf,
						    i);
				continue;
			}
			if (key.type == BTRFS_EXTENT_CSUM_KEY) {
				total_csum_bytes +=
					btrfs_item_size_nr(buf, i);
				continue;
			}
			if (key.type == BTRFS_CHUNK_ITEM_KEY) {
				process_chunk_item(chunk_cache, &key, buf, i);
				continue;
			}
			if (key.type == BTRFS_DEV_ITEM_KEY) {
				process_device_item(dev_cache, &key, buf, i);
				continue;
			}
			if (key.type == BTRFS_BLOCK_GROUP_ITEM_KEY) {
				process_block_group_item(block_group_cache,
					&key, buf, i);
				continue;
			}
			if (key.type == BTRFS_DEV_EXTENT_KEY) {
				process_device_extent_item(dev_extent_cache,
					&key, buf, i);
				continue;

			}
			if (key.type == BTRFS_EXTENT_REF_V0_KEY) {
#ifdef BTRFS_COMPAT_EXTENT_TREE_V0
				process_extent_ref_v0(extent_cache, buf, i);
#else
				BUG();
#endif
				continue;
			}

			if (key.type == BTRFS_TREE_BLOCK_REF_KEY) {
				add_tree_backref(extent_cache, key.objectid, 0,
						 key.offset, 0);
				continue;
			}
			if (key.type == BTRFS_SHARED_BLOCK_REF_KEY) {
				add_tree_backref(extent_cache, key.objectid,
						 key.offset, 0, 0);
				continue;
			}
			if (key.type == BTRFS_EXTENT_DATA_REF_KEY) {
				struct btrfs_extent_data_ref *ref;
				ref = btrfs_item_ptr(buf, i,
						struct btrfs_extent_data_ref);
				add_data_backref(extent_cache,
					key.objectid, 0,
					btrfs_extent_data_ref_root(buf, ref),
					btrfs_extent_data_ref_objectid(buf,
								       ref),
					btrfs_extent_data_ref_offset(buf, ref),
					btrfs_extent_data_ref_count(buf, ref),
					0, root->sectorsize);
				continue;
			}
			if (key.type == BTRFS_SHARED_DATA_REF_KEY) {
				struct btrfs_shared_data_ref *ref;
				ref = btrfs_item_ptr(buf, i,
						struct btrfs_shared_data_ref);
				add_data_backref(extent_cache,
					key.objectid, key.offset, 0, 0, 0,
					btrfs_shared_data_ref_count(buf, ref),
					0, root->sectorsize);
				continue;
			}
			if (key.type == BTRFS_ORPHAN_ITEM_KEY) {
				struct bad_item *bad;

				if (key.objectid == BTRFS_ORPHAN_OBJECTID)
					continue;
				if (!owner)
					continue;
				bad = malloc(sizeof(struct bad_item));
				if (!bad)
					continue;
				INIT_LIST_HEAD(&bad->list);
				memcpy(&bad->key, &key,
				       sizeof(struct btrfs_key));
				bad->root_id = owner;
				list_add_tail(&bad->list, &delete_items);
				continue;
			}
			if (key.type != BTRFS_EXTENT_DATA_KEY)
				continue;
			fi = btrfs_item_ptr(buf, i,
					    struct btrfs_file_extent_item);
			if (btrfs_file_extent_type(buf, fi) ==
			    BTRFS_FILE_EXTENT_INLINE)
				continue;
			if (btrfs_file_extent_disk_bytenr(buf, fi) == 0)
				continue;

			data_bytes_allocated +=
				btrfs_file_extent_disk_num_bytes(buf, fi);
			if (data_bytes_allocated < root->sectorsize) {
				abort();
			}
			data_bytes_referenced +=
				btrfs_file_extent_num_bytes(buf, fi);
			add_data_backref(extent_cache,
				btrfs_file_extent_disk_bytenr(buf, fi),
				parent, owner, key.objectid, key.offset -
				btrfs_file_extent_offset(buf, fi), 1, 1,
				btrfs_file_extent_disk_num_bytes(buf, fi));
		}
	} else {
		int level;
		struct btrfs_key first_key;

		first_key.objectid = 0;

		if (nritems > 0)
			btrfs_item_key_to_cpu(buf, &first_key, 0);
		level = btrfs_header_level(buf);
		for (i = 0; i < nritems; i++) {
			ptr = btrfs_node_blockptr(buf, i);
			size = btrfs_level_size(root, level - 1);
			btrfs_node_key_to_cpu(buf, &key, i);
			if (ri != NULL) {
				if ((level == ri->drop_level)
				    && is_dropped_key(&key, &ri->drop_key)) {
					continue;
				}
			}
			ret = add_extent_rec(extent_cache, &key,
					     btrfs_node_ptr_generation(buf, i),
					     ptr, size, 0, 0, 1, 0, 1, 0,
					     size);
			BUG_ON(ret);

			add_tree_backref(extent_cache, ptr, parent, owner, 1);

			if (level > 1) {
				add_pending(nodes, seen, ptr, size);
			} else {
				add_pending(pending, seen, ptr, size);
			}
		}
		btree_space_waste += (BTRFS_NODEPTRS_PER_BLOCK(root) -
				      nritems) * sizeof(struct btrfs_key_ptr);
	}
	total_btree_bytes += buf->len;
	if (fs_root_objectid(btrfs_header_owner(buf)))
		total_fs_tree_bytes += buf->len;
	if (btrfs_header_owner(buf) == BTRFS_EXTENT_TREE_OBJECTID)
		total_extent_tree_bytes += buf->len;
	if (!found_old_backref &&
	    btrfs_header_owner(buf) == BTRFS_TREE_RELOC_OBJECTID &&
	    btrfs_header_backref_rev(buf) == BTRFS_MIXED_BACKREF_REV &&
	    !btrfs_header_flag(buf, BTRFS_HEADER_FLAG_RELOC))
		found_old_backref = 1;
out:
	free_extent_buffer(buf);
	return ret;
}

static int add_root_to_pending(struct extent_buffer *buf,
			       struct cache_tree *extent_cache,
			       struct cache_tree *pending,
			       struct cache_tree *seen,
			       struct cache_tree *nodes,
			       u64 objectid)
{
	if (btrfs_header_level(buf) > 0)
		add_pending(nodes, seen, buf->start, buf->len);
	else
		add_pending(pending, seen, buf->start, buf->len);
	add_extent_rec(extent_cache, NULL, 0, buf->start, buf->len,
		       0, 1, 1, 0, 1, 0, buf->len);

	if (objectid == BTRFS_TREE_RELOC_OBJECTID ||
	    btrfs_header_backref_rev(buf) < BTRFS_MIXED_BACKREF_REV)
		add_tree_backref(extent_cache, buf->start, buf->start,
				 0, 1);
	else
		add_tree_backref(extent_cache, buf->start, 0, objectid, 1);
	return 0;
}

/* as we fix the tree, we might be deleting blocks that
 * we're tracking for repair.  This hook makes sure we
 * remove any backrefs for blocks as we are fixing them.
 */
static int free_extent_hook(struct btrfs_trans_handle *trans,
			    struct btrfs_root *root,
			    u64 bytenr, u64 num_bytes, u64 parent,
			    u64 root_objectid, u64 owner, u64 offset,
			    int refs_to_drop)
{
	struct extent_record *rec;
	struct cache_extent *cache;
	int is_data;
	struct cache_tree *extent_cache = root->fs_info->fsck_extent_cache;

	is_data = owner >= BTRFS_FIRST_FREE_OBJECTID;
	cache = lookup_cache_extent(extent_cache, bytenr, num_bytes);
	if (!cache)
		return 0;

	rec = container_of(cache, struct extent_record, cache);
	if (is_data) {
		struct data_backref *back;
		back = find_data_backref(rec, parent, root_objectid, owner,
					 offset, 1, bytenr, num_bytes);
		if (!back)
			goto out;
		if (back->node.found_ref) {
			back->found_ref -= refs_to_drop;
			if (rec->refs)
				rec->refs -= refs_to_drop;
		}
		if (back->node.found_extent_tree) {
			back->num_refs -= refs_to_drop;
			if (rec->extent_item_refs)
				rec->extent_item_refs -= refs_to_drop;
		}
		if (back->found_ref == 0)
			back->node.found_ref = 0;
		if (back->num_refs == 0)
			back->node.found_extent_tree = 0;

		if (!back->node.found_extent_tree && back->node.found_ref) {
			list_del(&back->node.list);
			free(back);
		}
	} else {
		struct tree_backref *back;
		back = find_tree_backref(rec, parent, root_objectid);
		if (!back)
			goto out;
		if (back->node.found_ref) {
			if (rec->refs)
				rec->refs--;
			back->node.found_ref = 0;
		}
		if (back->node.found_extent_tree) {
			if (rec->extent_item_refs)
				rec->extent_item_refs--;
			back->node.found_extent_tree = 0;
		}
		if (!back->node.found_extent_tree && back->node.found_ref) {
			list_del(&back->node.list);
			free(back);
		}
	}
	maybe_free_extent_rec(extent_cache, rec);
out:
	return 0;
}

static int delete_extent_records(struct btrfs_trans_handle *trans,
				 struct btrfs_root *root,
				 struct btrfs_path *path,
				 u64 bytenr, u64 new_len)
{
	struct btrfs_key key;
	struct btrfs_key found_key;
	struct extent_buffer *leaf;
	int ret;
	int slot;


	key.objectid = bytenr;
	key.type = (u8)-1;
	key.offset = (u64)-1;

	while(1) {
		ret = btrfs_search_slot(trans, root->fs_info->extent_root,
					&key, path, 0, 1);
		if (ret < 0)
			break;

		if (ret > 0) {
			ret = 0;
			if (path->slots[0] == 0)
				break;
			path->slots[0]--;
		}
		ret = 0;

		leaf = path->nodes[0];
		slot = path->slots[0];

		btrfs_item_key_to_cpu(leaf, &found_key, slot);
		if (found_key.objectid != bytenr)
			break;

		if (found_key.type != BTRFS_EXTENT_ITEM_KEY &&
		    found_key.type != BTRFS_METADATA_ITEM_KEY &&
		    found_key.type != BTRFS_TREE_BLOCK_REF_KEY &&
		    found_key.type != BTRFS_EXTENT_DATA_REF_KEY &&
		    found_key.type != BTRFS_EXTENT_REF_V0_KEY &&
		    found_key.type != BTRFS_SHARED_BLOCK_REF_KEY &&
		    found_key.type != BTRFS_SHARED_DATA_REF_KEY) {
			btrfs_release_path(path);
			if (found_key.type == 0) {
				if (found_key.offset == 0)
					break;
				key.offset = found_key.offset - 1;
				key.type = found_key.type;
			}
			key.type = found_key.type - 1;
			key.offset = (u64)-1;
			continue;
		}

		fprintf(stderr, "repair deleting extent record: key %Lu %u %Lu\n",
			found_key.objectid, found_key.type, found_key.offset);

		ret = btrfs_del_item(trans, root->fs_info->extent_root, path);
		if (ret)
			break;
		btrfs_release_path(path);

		if (found_key.type == BTRFS_EXTENT_ITEM_KEY ||
		    found_key.type == BTRFS_METADATA_ITEM_KEY) {
			u64 bytes = (found_key.type == BTRFS_EXTENT_ITEM_KEY) ?
				found_key.offset : root->leafsize;

			ret = btrfs_update_block_group(trans, root, bytenr,
						       bytes, 0, 0);
			if (ret)
				break;
		}
	}

	btrfs_release_path(path);
	return ret;
}

/*
 * for a single backref, this will allocate a new extent
 * and add the backref to it.
 */
static int record_extent(struct btrfs_trans_handle *trans,
			 struct btrfs_fs_info *info,
			 struct btrfs_path *path,
			 struct extent_record *rec,
			 struct extent_backref *back,
			 int allocated, u64 flags)
{
	int ret;
	struct btrfs_root *extent_root = info->extent_root;
	struct extent_buffer *leaf;
	struct btrfs_key ins_key;
	struct btrfs_extent_item *ei;
	struct tree_backref *tback;
	struct data_backref *dback;
	struct btrfs_tree_block_info *bi;

	if (!back->is_data)
		rec->max_size = max_t(u64, rec->max_size,
				    info->extent_root->leafsize);

	if (!allocated) {
		u32 item_size = sizeof(*ei);

		if (!back->is_data)
			item_size += sizeof(*bi);

		ins_key.objectid = rec->start;
		ins_key.offset = rec->max_size;
		ins_key.type = BTRFS_EXTENT_ITEM_KEY;

		ret = btrfs_insert_empty_item(trans, extent_root, path,
					&ins_key, item_size);
		if (ret)
			goto fail;

		leaf = path->nodes[0];
		ei = btrfs_item_ptr(leaf, path->slots[0],
				    struct btrfs_extent_item);

		btrfs_set_extent_refs(leaf, ei, 0);
		btrfs_set_extent_generation(leaf, ei, rec->generation);

		if (back->is_data) {
			btrfs_set_extent_flags(leaf, ei,
					       BTRFS_EXTENT_FLAG_DATA);
		} else {
			struct btrfs_disk_key copy_key;;

			tback = (struct tree_backref *)back;
			bi = (struct btrfs_tree_block_info *)(ei + 1);
			memset_extent_buffer(leaf, 0, (unsigned long)bi,
					     sizeof(*bi));

			btrfs_set_disk_key_objectid(&copy_key,
						    rec->info_objectid);
			btrfs_set_disk_key_type(&copy_key, 0);
			btrfs_set_disk_key_offset(&copy_key, 0);

			btrfs_set_tree_block_level(leaf, bi, rec->info_level);
			btrfs_set_tree_block_key(leaf, bi, &copy_key);

			btrfs_set_extent_flags(leaf, ei,
					       BTRFS_EXTENT_FLAG_TREE_BLOCK | flags);
		}

		btrfs_mark_buffer_dirty(leaf);
		ret = btrfs_update_block_group(trans, extent_root, rec->start,
					       rec->max_size, 1, 0);
		if (ret)
			goto fail;
		btrfs_release_path(path);
	}

	if (back->is_data) {
		u64 parent;
		int i;

		dback = (struct data_backref *)back;
		if (back->full_backref)
			parent = dback->parent;
		else
			parent = 0;

		for (i = 0; i < dback->found_ref; i++) {
			/* if parent != 0, we're doing a full backref
			 * passing BTRFS_FIRST_FREE_OBJECTID as the owner
			 * just makes the backref allocator create a data
			 * backref
			 */
			ret = btrfs_inc_extent_ref(trans, info->extent_root,
						   rec->start, rec->max_size,
						   parent,
						   dback->root,
						   parent ?
						   BTRFS_FIRST_FREE_OBJECTID :
						   dback->owner,
						   dback->offset);
			if (ret)
				break;
		}
		fprintf(stderr, "adding new data backref"
				" on %llu %s %llu owner %llu"
				" offset %llu found %d\n",
				(unsigned long long)rec->start,
				back->full_backref ?
				"parent" : "root",
				back->full_backref ?
				(unsigned long long)parent :
				(unsigned long long)dback->root,
				(unsigned long long)dback->owner,
				(unsigned long long)dback->offset,
				dback->found_ref);
	} else {
		u64 parent;

		tback = (struct tree_backref *)back;
		if (back->full_backref)
			parent = tback->parent;
		else
			parent = 0;

		ret = btrfs_inc_extent_ref(trans, info->extent_root,
					   rec->start, rec->max_size,
					   parent, tback->root, 0, 0);
		fprintf(stderr, "adding new tree backref on "
			"start %llu len %llu parent %llu root %llu\n",
			rec->start, rec->max_size, parent, tback->root);
	}
fail:
	btrfs_release_path(path);
	return ret;
}

struct extent_entry {
	u64 bytenr;
	u64 bytes;
	int count;
	int broken;
	struct list_head list;
};

static struct extent_entry *find_entry(struct list_head *entries,
				       u64 bytenr, u64 bytes)
{
	struct extent_entry *entry = NULL;

	list_for_each_entry(entry, entries, list) {
		if (entry->bytenr == bytenr && entry->bytes == bytes)
			return entry;
	}

	return NULL;
}

static struct extent_entry *find_most_right_entry(struct list_head *entries)
{
	struct extent_entry *entry, *best = NULL, *prev = NULL;

	list_for_each_entry(entry, entries, list) {
		if (!prev) {
			prev = entry;
			continue;
		}

		/*
		 * If there are as many broken entries as entries then we know
		 * not to trust this particular entry.
		 */
		if (entry->broken == entry->count)
			continue;

		/*
		 * If our current entry == best then we can't be sure our best
		 * is really the best, so we need to keep searching.
		 */
		if (best && best->count == entry->count) {
			prev = entry;
			best = NULL;
			continue;
		}

		/* Prev == entry, not good enough, have to keep searching */
		if (!prev->broken && prev->count == entry->count)
			continue;

		if (!best)
			best = (prev->count > entry->count) ? prev : entry;
		else if (best->count < entry->count)
			best = entry;
		prev = entry;
	}

	return best;
}

static int repair_ref(struct btrfs_fs_info *info, struct btrfs_path *path,
		      struct data_backref *dback, struct extent_entry *entry)
{
	struct btrfs_trans_handle *trans;
	struct btrfs_root *root;
	struct btrfs_file_extent_item *fi;
	struct extent_buffer *leaf;
	struct btrfs_key key;
	u64 bytenr, bytes;
	int ret, err;

	key.objectid = dback->root;
	key.type = BTRFS_ROOT_ITEM_KEY;
	key.offset = (u64)-1;
	root = btrfs_read_fs_root(info, &key);
	if (IS_ERR(root)) {
		fprintf(stderr, "Couldn't find root for our ref\n");
		return -EINVAL;
	}

	/*
	 * The backref points to the original offset of the extent if it was
	 * split, so we need to search down to the offset we have and then walk
	 * forward until we find the backref we're looking for.
	 */
	key.objectid = dback->owner;
	key.type = BTRFS_EXTENT_DATA_KEY;
	key.offset = dback->offset;
	ret = btrfs_search_slot(NULL, root, &key, path, 0, 0);
	if (ret < 0) {
		fprintf(stderr, "Error looking up ref %d\n", ret);
		return ret;
	}

	while (1) {
		if (path->slots[0] >= btrfs_header_nritems(path->nodes[0])) {
			ret = btrfs_next_leaf(root, path);
			if (ret) {
				fprintf(stderr, "Couldn't find our ref, next\n");
				return -EINVAL;
			}
		}
		leaf = path->nodes[0];
		btrfs_item_key_to_cpu(leaf, &key, path->slots[0]);
		if (key.objectid != dback->owner ||
		    key.type != BTRFS_EXTENT_DATA_KEY) {
			fprintf(stderr, "Couldn't find our ref, search\n");
			return -EINVAL;
		}
		fi = btrfs_item_ptr(leaf, path->slots[0],
				    struct btrfs_file_extent_item);
		bytenr = btrfs_file_extent_disk_bytenr(leaf, fi);
		bytes = btrfs_file_extent_disk_num_bytes(leaf, fi);

		if (bytenr == dback->disk_bytenr && bytes == dback->bytes)
			break;
		path->slots[0]++;
	}

	btrfs_release_path(path);

	trans = btrfs_start_transaction(root, 1);
	if (IS_ERR(trans))
		return PTR_ERR(trans);

	/*
	 * Ok we have the key of the file extent we want to fix, now we can cow
	 * down to the thing and fix it.
	 */
	ret = btrfs_search_slot(trans, root, &key, path, 0, 1);
	if (ret < 0) {
		fprintf(stderr, "Error cowing down to ref [%Lu, %u, %Lu]: %d\n",
			key.objectid, key.type, key.offset, ret);
		goto out;
	}
	if (ret > 0) {
		fprintf(stderr, "Well that's odd, we just found this key "
			"[%Lu, %u, %Lu]\n", key.objectid, key.type,
			key.offset);
		ret = -EINVAL;
		goto out;
	}
	leaf = path->nodes[0];
	fi = btrfs_item_ptr(leaf, path->slots[0],
			    struct btrfs_file_extent_item);

	if (btrfs_file_extent_compression(leaf, fi) &&
	    dback->disk_bytenr != entry->bytenr) {
		fprintf(stderr, "Ref doesn't match the record start and is "
			"compressed, please take a btrfs-image of this file "
			"system and send it to a btrfs developer so they can "
			"complete this functionality for bytenr %Lu\n",
			dback->disk_bytenr);
		ret = -EINVAL;
		goto out;
	}

	if (dback->node.broken && dback->disk_bytenr != entry->bytenr) {
		btrfs_set_file_extent_disk_bytenr(leaf, fi, entry->bytenr);
	} else if (dback->disk_bytenr > entry->bytenr) {
		u64 off_diff, offset;

		off_diff = dback->disk_bytenr - entry->bytenr;
		offset = btrfs_file_extent_offset(leaf, fi);
		if (dback->disk_bytenr + offset +
		    btrfs_file_extent_num_bytes(leaf, fi) >
		    entry->bytenr + entry->bytes) {
			fprintf(stderr, "Ref is past the entry end, please "
				"take a btrfs-image of this file system and "
				"send it to a btrfs developer, ref %Lu\n",
				dback->disk_bytenr);
			ret = -EINVAL;
			goto out;
		}
		offset += off_diff;
		btrfs_set_file_extent_disk_bytenr(leaf, fi, entry->bytenr);
		btrfs_set_file_extent_offset(leaf, fi, offset);
	} else if (dback->disk_bytenr < entry->bytenr) {
		u64 offset;

		offset = btrfs_file_extent_offset(leaf, fi);
		if (dback->disk_bytenr + offset < entry->bytenr) {
			fprintf(stderr, "Ref is before the entry start, please"
				" take a btrfs-image of this file system and "
				"send it to a btrfs developer, ref %Lu\n",
				dback->disk_bytenr);
			ret = -EINVAL;
			goto out;
		}

		offset += dback->disk_bytenr;
		offset -= entry->bytenr;
		btrfs_set_file_extent_disk_bytenr(leaf, fi, entry->bytenr);
		btrfs_set_file_extent_offset(leaf, fi, offset);
	}

	btrfs_set_file_extent_disk_num_bytes(leaf, fi, entry->bytes);

	/*
	 * Chances are if disk_num_bytes were wrong then so is ram_bytes, but
	 * only do this if we aren't using compression, otherwise it's a
	 * trickier case.
	 */
	if (!btrfs_file_extent_compression(leaf, fi))
		btrfs_set_file_extent_ram_bytes(leaf, fi, entry->bytes);
	else
		printf("ram bytes may be wrong?\n");
	btrfs_mark_buffer_dirty(leaf);
out:
	err = btrfs_commit_transaction(trans, root);
	btrfs_release_path(path);
	return ret ? ret : err;
}

static int verify_backrefs(struct btrfs_fs_info *info, struct btrfs_path *path,
			   struct extent_record *rec)
{
	struct extent_backref *back;
	struct data_backref *dback;
	struct extent_entry *entry, *best = NULL;
	LIST_HEAD(entries);
	int nr_entries = 0;
	int broken_entries = 0;
	int ret = 0;
	short mismatch = 0;

	/*
	 * Metadata is easy and the backrefs should always agree on bytenr and
	 * size, if not we've got bigger issues.
	 */
	if (rec->metadata)
		return 0;

	list_for_each_entry(back, &rec->backrefs, list) {
		if (back->full_backref || !back->is_data)
			continue;

		dback = (struct data_backref *)back;

		/*
		 * We only pay attention to backrefs that we found a real
		 * backref for.
		 */
		if (dback->found_ref == 0)
			continue;

		/*
		 * For now we only catch when the bytes don't match, not the
		 * bytenr.  We can easily do this at the same time, but I want
		 * to have a fs image to test on before we just add repair
		 * functionality willy-nilly so we know we won't screw up the
		 * repair.
		 */

		entry = find_entry(&entries, dback->disk_bytenr,
				   dback->bytes);
		if (!entry) {
			entry = malloc(sizeof(struct extent_entry));
			if (!entry) {
				ret = -ENOMEM;
				goto out;
			}
			memset(entry, 0, sizeof(*entry));
			entry->bytenr = dback->disk_bytenr;
			entry->bytes = dback->bytes;
			list_add_tail(&entry->list, &entries);
			nr_entries++;
		}

		/*
		 * If we only have on entry we may think the entries agree when
		 * in reality they don't so we have to do some extra checking.
		 */
		if (dback->disk_bytenr != rec->start ||
		    dback->bytes != rec->nr || back->broken)
			mismatch = 1;

		if (back->broken) {
			entry->broken++;
			broken_entries++;
		}

		entry->count++;
	}

	/* Yay all the backrefs agree, carry on good sir */
	if (nr_entries <= 1 && !mismatch)
		goto out;

	fprintf(stderr, "attempting to repair backref discrepency for bytenr "
		"%Lu\n", rec->start);

	/*
	 * First we want to see if the backrefs can agree amongst themselves who
	 * is right, so figure out which one of the entries has the highest
	 * count.
	 */
	best = find_most_right_entry(&entries);

	/*
	 * Ok so we may have an even split between what the backrefs think, so
	 * this is where we use the extent ref to see what it thinks.
	 */
	if (!best) {
		entry = find_entry(&entries, rec->start, rec->nr);
		if (!entry && (!broken_entries || !rec->found_rec)) {
			fprintf(stderr, "Backrefs don't agree with each other "
				"and extent record doesn't agree with anybody,"
				" so we can't fix bytenr %Lu bytes %Lu\n",
				rec->start, rec->nr);
			ret = -EINVAL;
			goto out;
		} else if (!entry) {
			/*
			 * Ok our backrefs were broken, we'll assume this is the
			 * correct value and add an entry for this range.
			 */
			entry = malloc(sizeof(struct extent_entry));
			if (!entry) {
				ret = -ENOMEM;
				goto out;
			}
			memset(entry, 0, sizeof(*entry));
			entry->bytenr = rec->start;
			entry->bytes = rec->nr;
			list_add_tail(&entry->list, &entries);
			nr_entries++;
		}
		entry->count++;
		best = find_most_right_entry(&entries);
		if (!best) {
			fprintf(stderr, "Backrefs and extent record evenly "
				"split on who is right, this is going to "
				"require user input to fix bytenr %Lu bytes "
				"%Lu\n", rec->start, rec->nr);
			ret = -EINVAL;
			goto out;
		}
	}

	/*
	 * I don't think this can happen currently as we'll abort() if we catch
	 * this case higher up, but in case somebody removes that we still can't
	 * deal with it properly here yet, so just bail out of that's the case.
	 */
	if (best->bytenr != rec->start) {
		fprintf(stderr, "Extent start and backref starts don't match, "
			"please use btrfs-image on this file system and send "
			"it to a btrfs developer so they can make fsck fix "
			"this particular case.  bytenr is %Lu, bytes is %Lu\n",
			rec->start, rec->nr);
		ret = -EINVAL;
		goto out;
	}

	/*
	 * Ok great we all agreed on an extent record, let's go find the real
	 * references and fix up the ones that don't match.
	 */
	list_for_each_entry(back, &rec->backrefs, list) {
		if (back->full_backref || !back->is_data)
			continue;

		dback = (struct data_backref *)back;

		/*
		 * Still ignoring backrefs that don't have a real ref attached
		 * to them.
		 */
		if (dback->found_ref == 0)
			continue;

		if (dback->bytes == best->bytes &&
		    dback->disk_bytenr == best->bytenr)
			continue;

		ret = repair_ref(info, path, dback, best);
		if (ret)
			goto out;
	}

	/*
	 * Ok we messed with the actual refs, which means we need to drop our
	 * entire cache and go back and rescan.  I know this is a huge pain and
	 * adds a lot of extra work, but it's the only way to be safe.  Once all
	 * the backrefs agree we may not need to do anything to the extent
	 * record itself.
	 */
	ret = -EAGAIN;
out:
	while (!list_empty(&entries)) {
		entry = list_entry(entries.next, struct extent_entry, list);
		list_del_init(&entry->list);
		free(entry);
	}
	return ret;
}

static int process_duplicates(struct btrfs_root *root,
			      struct cache_tree *extent_cache,
			      struct extent_record *rec)
{
	struct extent_record *good, *tmp;
	struct cache_extent *cache;
	int ret;

	/*
	 * If we found a extent record for this extent then return, or if we
	 * have more than one duplicate we are likely going to need to delete
	 * something.
	 */
	if (rec->found_rec || rec->num_duplicates > 1)
		return 0;

	/* Shouldn't happen but just in case */
	BUG_ON(!rec->num_duplicates);

	/*
	 * So this happens if we end up with a backref that doesn't match the
	 * actual extent entry.  So either the backref is bad or the extent
	 * entry is bad.  Either way we want to have the extent_record actually
	 * reflect what we found in the extent_tree, so we need to take the
	 * duplicate out and use that as the extent_record since the only way we
	 * get a duplicate is if we find a real life BTRFS_EXTENT_ITEM_KEY.
	 */
	remove_cache_extent(extent_cache, &rec->cache);

	good = list_entry(rec->dups.next, struct extent_record, list);
	list_del_init(&good->list);
	INIT_LIST_HEAD(&good->backrefs);
	INIT_LIST_HEAD(&good->dups);
	good->cache.start = good->start;
	good->cache.size = good->nr;
	good->content_checked = 0;
	good->owner_ref_checked = 0;
	good->num_duplicates = 0;
	good->refs = rec->refs;
	list_splice_init(&rec->backrefs, &good->backrefs);
	while (1) {
		cache = lookup_cache_extent(extent_cache, good->start,
					    good->nr);
		if (!cache)
			break;
		tmp = container_of(cache, struct extent_record, cache);

		/*
		 * If we find another overlapping extent and it's found_rec is
		 * set then it's a duplicate and we need to try and delete
		 * something.
		 */
		if (tmp->found_rec || tmp->num_duplicates > 0) {
			if (list_empty(&good->list))
				list_add_tail(&good->list,
					      &duplicate_extents);
			good->num_duplicates += tmp->num_duplicates + 1;
			list_splice_init(&tmp->dups, &good->dups);
			list_del_init(&tmp->list);
			list_add_tail(&tmp->list, &good->dups);
			remove_cache_extent(extent_cache, &tmp->cache);
			continue;
		}

		/*
		 * Ok we have another non extent item backed extent rec, so lets
		 * just add it to this extent and carry on like we did above.
		 */
		good->refs += tmp->refs;
		list_splice_init(&tmp->backrefs, &good->backrefs);
		remove_cache_extent(extent_cache, &tmp->cache);
		free(tmp);
	}
	ret = insert_cache_extent(extent_cache, &good->cache);
	BUG_ON(ret);
	free(rec);
	return good->num_duplicates ? 0 : 1;
}

static int delete_duplicate_records(struct btrfs_root *root,
				    struct extent_record *rec)
{
	struct btrfs_trans_handle *trans;
	LIST_HEAD(delete_list);
	struct btrfs_path *path;
	struct extent_record *tmp, *good, *n;
	int nr_del = 0;
	int ret = 0, err;
	struct btrfs_key key;

	path = btrfs_alloc_path();
	if (!path) {
		ret = -ENOMEM;
		goto out;
	}

	good = rec;
	/* Find the record that covers all of the duplicates. */
	list_for_each_entry(tmp, &rec->dups, list) {
		if (good->start < tmp->start)
			continue;
		if (good->nr > tmp->nr)
			continue;

		if (tmp->start + tmp->nr < good->start + good->nr) {
			fprintf(stderr, "Ok we have overlapping extents that "
				"aren't completely covered by eachother, this "
				"is going to require more careful thought.  "
				"The extents are [%Lu-%Lu] and [%Lu-%Lu]\n",
				tmp->start, tmp->nr, good->start, good->nr);
			abort();
		}
		good = tmp;
	}

	if (good != rec)
		list_add_tail(&rec->list, &delete_list);

	list_for_each_entry_safe(tmp, n, &rec->dups, list) {
		if (tmp == good)
			continue;
		list_move_tail(&tmp->list, &delete_list);
	}

	root = root->fs_info->extent_root;
	trans = btrfs_start_transaction(root, 1);
	if (IS_ERR(trans)) {
		ret = PTR_ERR(trans);
		goto out;
	}

	list_for_each_entry(tmp, &delete_list, list) {
		if (tmp->found_rec == 0)
			continue;
		key.objectid = tmp->start;
		key.type = BTRFS_EXTENT_ITEM_KEY;
		key.offset = tmp->nr;

		/* Shouldn't happen but just in case */
		if (tmp->metadata) {
			fprintf(stderr, "Well this shouldn't happen, extent "
				"record overlaps but is metadata? "
				"[%Lu, %Lu]\n", tmp->start, tmp->nr);
			abort();
		}

		ret = btrfs_search_slot(trans, root, &key, path, -1, 1);
		if (ret) {
			if (ret > 0)
				ret = -EINVAL;
			break;
		}
		ret = btrfs_del_item(trans, root, path);
		if (ret)
			break;
		btrfs_release_path(path);
		nr_del++;
	}
	err = btrfs_commit_transaction(trans, root);
	if (err && !ret)
		ret = err;
out:
	while (!list_empty(&delete_list)) {
		tmp = list_entry(delete_list.next, struct extent_record, list);
		list_del_init(&tmp->list);
		if (tmp == rec)
			continue;
		free(tmp);
	}

	while (!list_empty(&rec->dups)) {
		tmp = list_entry(rec->dups.next, struct extent_record, list);
		list_del_init(&tmp->list);
		free(tmp);
	}

	btrfs_free_path(path);

	if (!ret && !nr_del)
		rec->num_duplicates = 0;

	return ret ? ret : nr_del;
}

static int find_possible_backrefs(struct btrfs_fs_info *info,
				  struct btrfs_path *path,
				  struct cache_tree *extent_cache,
				  struct extent_record *rec)
{
	struct btrfs_root *root;
	struct extent_backref *back;
	struct data_backref *dback;
	struct cache_extent *cache;
	struct btrfs_file_extent_item *fi;
	struct btrfs_key key;
	u64 bytenr, bytes;
	int ret;

	list_for_each_entry(back, &rec->backrefs, list) {
		/* Don't care about full backrefs (poor unloved backrefs) */
		if (back->full_backref || !back->is_data)
			continue;

		dback = (struct data_backref *)back;

		/* We found this one, we don't need to do a lookup */
		if (dback->found_ref)
			continue;

		key.objectid = dback->root;
		key.type = BTRFS_ROOT_ITEM_KEY;
		key.offset = (u64)-1;

		root = btrfs_read_fs_root(info, &key);

		/* No root, definitely a bad ref, skip */
		if (IS_ERR(root) && PTR_ERR(root) == -ENOENT)
			continue;
		/* Other err, exit */
		if (IS_ERR(root))
			return PTR_ERR(root);

		key.objectid = dback->owner;
		key.type = BTRFS_EXTENT_DATA_KEY;
		key.offset = dback->offset;
		ret = btrfs_search_slot(NULL, root, &key, path, 0, 0);
		if (ret) {
			btrfs_release_path(path);
			if (ret < 0)
				return ret;
			/* Didn't find it, we can carry on */
			ret = 0;
			continue;
		}

		fi = btrfs_item_ptr(path->nodes[0], path->slots[0],
				    struct btrfs_file_extent_item);
		bytenr = btrfs_file_extent_disk_bytenr(path->nodes[0], fi);
		bytes = btrfs_file_extent_disk_num_bytes(path->nodes[0], fi);
		btrfs_release_path(path);
		cache = lookup_cache_extent(extent_cache, bytenr, 1);
		if (cache) {
			struct extent_record *tmp;
			tmp = container_of(cache, struct extent_record, cache);

			/*
			 * If we found an extent record for the bytenr for this
			 * particular backref then we can't add it to our
			 * current extent record.  We only want to add backrefs
			 * that don't have a corresponding extent item in the
			 * extent tree since they likely belong to this record
			 * and we need to fix it if it doesn't match bytenrs.
			 */
			if  (tmp->found_rec)
				continue;
		}

		dback->found_ref += 1;
		dback->disk_bytenr = bytenr;
		dback->bytes = bytes;

		/*
		 * Set this so the verify backref code knows not to trust the
		 * values in this backref.
		 */
		back->broken = 1;
	}

	return 0;
}

/*
 * Record orphan data ref into corresponding root.
 *
 * Return 0 if the extent item contains data ref and recorded.
 * Return 1 if the extent item contains no useful data ref
 *   On that case, it may contains only shared_dataref or metadata backref
 *   or the file extent exists(this should be handled by the extent bytenr
 *   recovery routine)
 * Return <0 if something goes wrong.
 */
static int record_orphan_data_extents(struct btrfs_fs_info *fs_info,
				      struct extent_record *rec)
{
	struct btrfs_key key;
	struct btrfs_root *dest_root;
	struct extent_backref *back;
	struct data_backref *dback;
	struct orphan_data_extent *orphan;
	struct btrfs_path *path;
	int recorded_data_ref = 0;
	int ret = 0;

	if (rec->metadata)
		return 1;
	path = btrfs_alloc_path();
	if (!path)
		return -ENOMEM;
	list_for_each_entry(back, &rec->backrefs, list) {
		if (back->full_backref || !back->is_data ||
		    !back->found_extent_tree)
			continue;
		dback = (struct data_backref *)back;
		if (dback->found_ref)
			continue;
		key.objectid = dback->root;
		key.type = BTRFS_ROOT_ITEM_KEY;
		key.offset = (u64)-1;

		dest_root = btrfs_read_fs_root(fs_info, &key);

		/* For non-exist root we just skip it */
		if (IS_ERR(dest_root) || !dest_root)
			continue;

		key.objectid = dback->owner;
		key.type = BTRFS_EXTENT_DATA_KEY;
		key.offset = dback->offset;

		ret = btrfs_search_slot(NULL, dest_root, &key, path, 0, 0);
		/*
		 * For ret < 0, it's OK since the fs-tree may be corrupted,
		 * we need to record it for inode/file extent rebuild.
		 * For ret > 0, we record it only for file extent rebuild.
		 * For ret == 0, the file extent exists but only bytenr
		 * mismatch, let the original bytenr fix routine to handle,
		 * don't record it.
		 */
		if (ret == 0)
			continue;
		ret = 0;
		orphan = malloc(sizeof(*orphan));
		if (!orphan) {
			ret = -ENOMEM;
			goto out;
		}
		INIT_LIST_HEAD(&orphan->list);
		orphan->root = dback->root;
		orphan->objectid = dback->owner;
		orphan->offset = dback->offset;
		orphan->disk_bytenr = rec->cache.start;
		orphan->disk_len = rec->cache.size;
		list_add(&dest_root->orphan_data_extents, &orphan->list);
		recorded_data_ref = 1;
	}
out:
	btrfs_free_path(path);
	if (!ret)
		return !recorded_data_ref;
	else
		return ret;
}

/*
 * when an incorrect extent item is found, this will delete
 * all of the existing entries for it and recreate them
 * based on what the tree scan found.
 */
static int fixup_extent_refs(struct btrfs_fs_info *info,
			     struct cache_tree *extent_cache,
			     struct extent_record *rec)
{
	struct btrfs_trans_handle *trans = NULL;
	int ret;
	struct btrfs_path *path;
	struct list_head *cur = rec->backrefs.next;
	struct cache_extent *cache;
	struct extent_backref *back;
	int allocated = 0;
	u64 flags = 0;

	if (rec->flag_block_full_backref)
		flags |= BTRFS_BLOCK_FLAG_FULL_BACKREF;

	path = btrfs_alloc_path();
	if (!path)
		return -ENOMEM;

	if (rec->refs != rec->extent_item_refs && !rec->metadata) {
		/*
		 * Sometimes the backrefs themselves are so broken they don't
		 * get attached to any meaningful rec, so first go back and
		 * check any of our backrefs that we couldn't find and throw
		 * them into the list if we find the backref so that
		 * verify_backrefs can figure out what to do.
		 */
		ret = find_possible_backrefs(info, path, extent_cache, rec);
		if (ret < 0)
			goto out;
	}

	/* step one, make sure all of the backrefs agree */
	ret = verify_backrefs(info, path, rec);
	if (ret < 0)
		goto out;

	trans = btrfs_start_transaction(info->extent_root, 1);
	if (IS_ERR(trans)) {
		ret = PTR_ERR(trans);
		goto out;
	}

	/* step two, delete all the existing records */
	ret = delete_extent_records(trans, info->extent_root, path,
				    rec->start, rec->max_size);

	if (ret < 0)
		goto out;

	/* was this block corrupt?  If so, don't add references to it */
	cache = lookup_cache_extent(info->corrupt_blocks,
				    rec->start, rec->max_size);
	if (cache) {
		ret = 0;
		goto out;
	}

	/* step three, recreate all the refs we did find */
	while(cur != &rec->backrefs) {
		back = list_entry(cur, struct extent_backref, list);
		cur = cur->next;

		/*
		 * if we didn't find any references, don't create a
		 * new extent record
		 */
		if (!back->found_ref)
			continue;

		rec->bad_full_backref = 0;
		ret = record_extent(trans, info, path, rec, back, allocated, flags);
		allocated = 1;

		if (ret)
			goto out;
	}
out:
	if (trans) {
		int err = btrfs_commit_transaction(trans, info->extent_root);
		if (!ret)
			ret = err;
	}

	btrfs_free_path(path);
	return ret;
}

static int fixup_extent_flags(struct btrfs_fs_info *fs_info,
			      struct extent_record *rec)
{
	struct btrfs_trans_handle *trans;
	struct btrfs_root *root = fs_info->extent_root;
	struct btrfs_path *path;
	struct btrfs_extent_item *ei;
	struct btrfs_key key;
	u64 flags;
	int ret = 0;

	key.objectid = rec->start;
	if (rec->metadata) {
		key.type = BTRFS_METADATA_ITEM_KEY;
		key.offset = rec->info_level;
	} else {
		key.type = BTRFS_EXTENT_ITEM_KEY;
		key.offset = rec->max_size;
	}

	path = btrfs_alloc_path();
	if (!path)
		return -ENOMEM;

	trans = btrfs_start_transaction(root, 0);
	if (IS_ERR(trans)) {
		btrfs_free_path(path);
		return PTR_ERR(trans);
	}

	ret = btrfs_search_slot(trans, root, &key, path, 0, 1);
	if (ret < 0) {
		btrfs_free_path(path);
		btrfs_commit_transaction(trans, root);
		return ret;
	} else if (ret) {
		fprintf(stderr, "Didn't find extent for %llu\n",
			(unsigned long long)rec->start);
		btrfs_free_path(path);
		btrfs_commit_transaction(trans, root);
		return -ENOENT;
	}

	ei = btrfs_item_ptr(path->nodes[0], path->slots[0],
			    struct btrfs_extent_item);
	flags = btrfs_extent_flags(path->nodes[0], ei);
	if (rec->flag_block_full_backref) {
		fprintf(stderr, "setting full backref on %llu\n",
			(unsigned long long)key.objectid);
		flags |= BTRFS_BLOCK_FLAG_FULL_BACKREF;
	} else {
		fprintf(stderr, "clearing full backref on %llu\n",
			(unsigned long long)key.objectid);
		flags &= ~BTRFS_BLOCK_FLAG_FULL_BACKREF;
	}
	btrfs_set_extent_flags(path->nodes[0], ei, flags);
	btrfs_mark_buffer_dirty(path->nodes[0]);
	btrfs_free_path(path);
	return btrfs_commit_transaction(trans, root);
}

/* right now we only prune from the extent allocation tree */
static int prune_one_block(struct btrfs_trans_handle *trans,
			   struct btrfs_fs_info *info,
			   struct btrfs_corrupt_block *corrupt)
{
	int ret;
	struct btrfs_path path;
	struct extent_buffer *eb;
	u64 found;
	int slot;
	int nritems;
	int level = corrupt->level + 1;

	btrfs_init_path(&path);
again:
	/* we want to stop at the parent to our busted block */
	path.lowest_level = level;

	ret = btrfs_search_slot(trans, info->extent_root,
				&corrupt->key, &path, -1, 1);

	if (ret < 0)
		goto out;

	eb = path.nodes[level];
	if (!eb) {
		ret = -ENOENT;
		goto out;
	}

	/*
	 * hopefully the search gave us the block we want to prune,
	 * lets try that first
	 */
	slot = path.slots[level];
	found =  btrfs_node_blockptr(eb, slot);
	if (found == corrupt->cache.start)
		goto del_ptr;

	nritems = btrfs_header_nritems(eb);

	/* the search failed, lets scan this node and hope we find it */
	for (slot = 0; slot < nritems; slot++) {
		found =  btrfs_node_blockptr(eb, slot);
		if (found == corrupt->cache.start)
			goto del_ptr;
	}
	/*
	 * we couldn't find the bad block.  TODO, search all the nodes for pointers
	 * to this block
	 */
	if (eb == info->extent_root->node) {
		ret = -ENOENT;
		goto out;
	} else {
		level++;
		btrfs_release_path(&path);
		goto again;
	}

del_ptr:
	printk("deleting pointer to block %Lu\n", corrupt->cache.start);
	ret = btrfs_del_ptr(trans, info->extent_root, &path, level, slot);

out:
	btrfs_release_path(&path);
	return ret;
}

static int prune_corrupt_blocks(struct btrfs_fs_info *info)
{
	struct btrfs_trans_handle *trans = NULL;
	struct cache_extent *cache;
	struct btrfs_corrupt_block *corrupt;

	while (1) {
		cache = search_cache_extent(info->corrupt_blocks, 0);
		if (!cache)
			break;
		if (!trans) {
			trans = btrfs_start_transaction(info->extent_root, 1);
			if (IS_ERR(trans))
				return PTR_ERR(trans);
		}
		corrupt = container_of(cache, struct btrfs_corrupt_block, cache);
		prune_one_block(trans, info, corrupt);
		remove_cache_extent(info->corrupt_blocks, cache);
	}
	if (trans)
		return btrfs_commit_transaction(trans, info->extent_root);
	return 0;
}

static void reset_cached_block_groups(struct btrfs_fs_info *fs_info)
{
	struct btrfs_block_group_cache *cache;
	u64 start, end;
	int ret;

	while (1) {
		ret = find_first_extent_bit(&fs_info->free_space_cache, 0,
					    &start, &end, EXTENT_DIRTY);
		if (ret)
			break;
		clear_extent_dirty(&fs_info->free_space_cache, start, end,
				   GFP_NOFS);
	}

	start = 0;
	while (1) {
		cache = btrfs_lookup_first_block_group(fs_info, start);
		if (!cache)
			break;
		if (cache->cached)
			cache->cached = 0;
		start = cache->key.objectid + cache->key.offset;
	}
}

static int check_extent_refs(struct btrfs_root *root,
			     struct cache_tree *extent_cache)
{
	struct extent_record *rec;
	struct cache_extent *cache;
	int err = 0;
	int ret = 0;
	int fixed = 0;
	int had_dups = 0;
	int recorded = 0;

	if (repair) {
		/*
		 * if we're doing a repair, we have to make sure
		 * we don't allocate from the problem extents.
		 * In the worst case, this will be all the
		 * extents in the FS
		 */
		cache = search_cache_extent(extent_cache, 0);
		while(cache) {
			rec = container_of(cache, struct extent_record, cache);
			set_extent_dirty(root->fs_info->excluded_extents,
					 rec->start,
					 rec->start + rec->max_size - 1,
					 GFP_NOFS);
			cache = next_cache_extent(cache);
		}

		/* pin down all the corrupted blocks too */
		cache = search_cache_extent(root->fs_info->corrupt_blocks, 0);
		while(cache) {
			set_extent_dirty(root->fs_info->excluded_extents,
					 cache->start,
					 cache->start + cache->size - 1,
					 GFP_NOFS);
			cache = next_cache_extent(cache);
		}
		prune_corrupt_blocks(root->fs_info);
		reset_cached_block_groups(root->fs_info);
	}

	reset_cached_block_groups(root->fs_info);

	/*
	 * We need to delete any duplicate entries we find first otherwise we
	 * could mess up the extent tree when we have backrefs that actually
	 * belong to a different extent item and not the weird duplicate one.
	 */
	while (repair && !list_empty(&duplicate_extents)) {
		rec = list_entry(duplicate_extents.next, struct extent_record,
				 list);
		list_del_init(&rec->list);

		/* Sometimes we can find a backref before we find an actual
		 * extent, so we need to process it a little bit to see if there
		 * truly are multiple EXTENT_ITEM_KEY's for the same range, or
		 * if this is a backref screwup.  If we need to delete stuff
		 * process_duplicates() will return 0, otherwise it will return
		 * 1 and we
		 */
		if (process_duplicates(root, extent_cache, rec))
			continue;
		ret = delete_duplicate_records(root, rec);
		if (ret < 0)
			return ret;
		/*
		 * delete_duplicate_records will return the number of entries
		 * deleted, so if it's greater than 0 then we know we actually
		 * did something and we need to remove.
		 */
		if (ret)
			had_dups = 1;
	}

	if (had_dups)
		return -EAGAIN;

	while(1) {
		int cur_err = 0;
		ctx.item_count++;

		fixed = 0;
		recorded = 0;
		cache = search_cache_extent(extent_cache, 0);
		if (!cache)
			break;
		rec = container_of(cache, struct extent_record, cache);
		if (rec->num_duplicates) {
			fprintf(stderr, "extent item %llu has multiple extent "
				"items\n", (unsigned long long)rec->start);
			err = 1;
			cur_err = 1;
		}

		if (rec->refs != rec->extent_item_refs) {
			fprintf(stderr, "ref mismatch on [%llu %llu] ",
				(unsigned long long)rec->start,
				(unsigned long long)rec->nr);
			fprintf(stderr, "extent item %llu, found %llu\n",
				(unsigned long long)rec->extent_item_refs,
				(unsigned long long)rec->refs);
			ret = record_orphan_data_extents(root->fs_info, rec);
			if (ret < 0)
				goto repair_abort;
			if (ret == 0) {
				recorded = 1;
			} else {
				/*
				 * we can't use the extent to repair file
				 * extent, let the fallback method handle it.
				 */
				if (!fixed && repair) {
					ret = fixup_extent_refs(
							root->fs_info,
							extent_cache, rec);
					if (ret)
						goto repair_abort;
					fixed = 1;
				}
			}
			err = 1;
			cur_err = 1;
		}
		if (all_backpointers_checked(rec, 1)) {
			fprintf(stderr, "backpointer mismatch on [%llu %llu]\n",
				(unsigned long long)rec->start,
				(unsigned long long)rec->nr);

			if (!fixed && !recorded && repair) {
				ret = fixup_extent_refs(root->fs_info,
							extent_cache, rec);
				if (ret)
					goto repair_abort;
				fixed = 1;
			}
			cur_err = 1;
			err = 1;
		}
		if (!rec->owner_ref_checked) {
			fprintf(stderr, "owner ref check failed [%llu %llu]\n",
				(unsigned long long)rec->start,
				(unsigned long long)rec->nr);
			if (!fixed && !recorded && repair) {
				ret = fixup_extent_refs(root->fs_info,
							extent_cache, rec);
				if (ret)
					goto repair_abort;
				fixed = 1;
			}
			err = 1;
			cur_err = 1;
		}
		if (rec->bad_full_backref) {
			fprintf(stderr, "bad full backref, on [%llu]\n",
				(unsigned long long)rec->start);
			if (repair) {
				ret = fixup_extent_flags(root->fs_info, rec);
				if (ret)
					goto repair_abort;
				fixed = 1;
			}
			err = 1;
			cur_err = 1;
		}
		/*
		 * Although it's not a extent ref's problem, we reuse this
		 * routine for error reporting.
		 * No repair function yet.
		 */
		if (rec->crossing_stripes) {
			fprintf(stderr,
				"bad metadata [%llu, %llu) crossing stripe boundary\n",
				rec->start, rec->start + rec->max_size);
			err = 1;
			cur_err = 1;
		}

		if (rec->wrong_chunk_type) {
			fprintf(stderr,
				"bad extent [%llu, %llu), type mismatch with chunk\n",
				rec->start, rec->start + rec->max_size);
			err = 1;
			cur_err = 1;
		}

		remove_cache_extent(extent_cache, cache);
		free_all_extent_backrefs(rec);
		if (!init_extent_tree && repair && (!cur_err || fixed))
			clear_extent_dirty(root->fs_info->excluded_extents,
					   rec->start,
					   rec->start + rec->max_size - 1,
					   GFP_NOFS);
		free(rec);
	}
repair_abort:
	if (repair) {
		if (ret && ret != -EAGAIN) {
			fprintf(stderr, "failed to repair damaged filesystem, aborting\n");
			exit(1);
		} else if (!ret) {
			struct btrfs_trans_handle *trans;

			root = root->fs_info->extent_root;
			trans = btrfs_start_transaction(root, 1);
			if (IS_ERR(trans)) {
				ret = PTR_ERR(trans);
				goto repair_abort;
			}

			btrfs_fix_block_accounting(trans, root);
			ret = btrfs_commit_transaction(trans, root);
			if (ret)
				goto repair_abort;
		}
		if (err)
			fprintf(stderr, "repaired damaged extent references\n");
		return ret;
	}
	return err;
}

u64 calc_stripe_length(u64 type, u64 length, int num_stripes)
{
	u64 stripe_size;

	if (type & BTRFS_BLOCK_GROUP_RAID0) {
		stripe_size = length;
		stripe_size /= num_stripes;
	} else if (type & BTRFS_BLOCK_GROUP_RAID10) {
		stripe_size = length * 2;
		stripe_size /= num_stripes;
	} else if (type & BTRFS_BLOCK_GROUP_RAID5) {
		stripe_size = length;
		stripe_size /= (num_stripes - 1);
	} else if (type & BTRFS_BLOCK_GROUP_RAID6) {
		stripe_size = length;
		stripe_size /= (num_stripes - 2);
	} else {
		stripe_size = length;
	}
	return stripe_size;
}

/*
 * Check the chunk with its block group/dev list ref:
 * Return 0 if all refs seems valid.
 * Return 1 if part of refs seems valid, need later check for rebuild ref
 * like missing block group and needs to search extent tree to rebuild them.
 * Return -1 if essential refs are missing and unable to rebuild.
 */
static int check_chunk_refs(struct chunk_record *chunk_rec,
			    struct block_group_tree *block_group_cache,
			    struct device_extent_tree *dev_extent_cache,
			    int silent)
{
	struct cache_extent *block_group_item;
	struct block_group_record *block_group_rec;
	struct cache_extent *dev_extent_item;
	struct device_extent_record *dev_extent_rec;
	u64 devid;
	u64 offset;
	u64 length;
	int metadump_v2 = 0;
	int i;
	int ret = 0;

	block_group_item = lookup_cache_extent(&block_group_cache->tree,
					       chunk_rec->offset,
					       chunk_rec->length);
	if (block_group_item) {
		block_group_rec = container_of(block_group_item,
					       struct block_group_record,
					       cache);
		if (chunk_rec->length != block_group_rec->offset ||
		    chunk_rec->offset != block_group_rec->objectid ||
		    (!metadump_v2 &&
		     chunk_rec->type_flags != block_group_rec->flags)) {
			if (!silent)
				fprintf(stderr,
					"Chunk[%llu, %u, %llu]: length(%llu), offset(%llu), type(%llu) mismatch with block group[%llu, %u, %llu]: offset(%llu), objectid(%llu), flags(%llu)\n",
					chunk_rec->objectid,
					chunk_rec->type,
					chunk_rec->offset,
					chunk_rec->length,
					chunk_rec->offset,
					chunk_rec->type_flags,
					block_group_rec->objectid,
					block_group_rec->type,
					block_group_rec->offset,
					block_group_rec->offset,
					block_group_rec->objectid,
					block_group_rec->flags);
			ret = -1;
		} else {
			list_del_init(&block_group_rec->list);
			chunk_rec->bg_rec = block_group_rec;
		}
	} else {
		if (!silent)
			fprintf(stderr,
				"Chunk[%llu, %u, %llu]: length(%llu), offset(%llu), type(%llu) is not found in block group\n",
				chunk_rec->objectid,
				chunk_rec->type,
				chunk_rec->offset,
				chunk_rec->length,
				chunk_rec->offset,
				chunk_rec->type_flags);
		ret = 1;
	}

	if (metadump_v2)
		return ret;

	length = calc_stripe_length(chunk_rec->type_flags, chunk_rec->length,
				    chunk_rec->num_stripes);
	for (i = 0; i < chunk_rec->num_stripes; ++i) {
		devid = chunk_rec->stripes[i].devid;
		offset = chunk_rec->stripes[i].offset;
		dev_extent_item = lookup_cache_extent2(&dev_extent_cache->tree,
						       devid, offset, length);
		if (dev_extent_item) {
			dev_extent_rec = container_of(dev_extent_item,
						struct device_extent_record,
						cache);
			if (dev_extent_rec->objectid != devid ||
			    dev_extent_rec->offset != offset ||
			    dev_extent_rec->chunk_offset != chunk_rec->offset ||
			    dev_extent_rec->length != length) {
				if (!silent)
					fprintf(stderr,
						"Chunk[%llu, %u, %llu] stripe[%llu, %llu] dismatch dev extent[%llu, %llu, %llu]\n",
						chunk_rec->objectid,
						chunk_rec->type,
						chunk_rec->offset,
						chunk_rec->stripes[i].devid,
						chunk_rec->stripes[i].offset,
						dev_extent_rec->objectid,
						dev_extent_rec->offset,
						dev_extent_rec->length);
				ret = -1;
			} else {
				list_move(&dev_extent_rec->chunk_list,
					  &chunk_rec->dextents);
			}
		} else {
			if (!silent)
				fprintf(stderr,
					"Chunk[%llu, %u, %llu] stripe[%llu, %llu] is not found in dev extent\n",
					chunk_rec->objectid,
					chunk_rec->type,
					chunk_rec->offset,
					chunk_rec->stripes[i].devid,
					chunk_rec->stripes[i].offset);
			ret = -1;
		}
	}
	return ret;
}

/* check btrfs_chunk -> btrfs_dev_extent / btrfs_block_group_item */
int check_chunks(struct cache_tree *chunk_cache,
		 struct block_group_tree *block_group_cache,
		 struct device_extent_tree *dev_extent_cache,
		 struct list_head *good, struct list_head *bad,
		 struct list_head *rebuild, int silent)
{
	struct cache_extent *chunk_item;
	struct chunk_record *chunk_rec;
	struct block_group_record *bg_rec;
	struct device_extent_record *dext_rec;
	int err;
	int ret = 0;

	chunk_item = first_cache_extent(chunk_cache);
	while (chunk_item) {
		ctx.item_count++;
		chunk_rec = container_of(chunk_item, struct chunk_record,
					 cache);
		err = check_chunk_refs(chunk_rec, block_group_cache,
				       dev_extent_cache, silent);
		if (err < 0)
			ret = err;
		if (err == 0 && good)
			list_add_tail(&chunk_rec->list, good);
		if (err > 0 && rebuild)
			list_add_tail(&chunk_rec->list, rebuild);
		if (err < 0 && bad)
			list_add_tail(&chunk_rec->list, bad);
		chunk_item = next_cache_extent(chunk_item);
	}

	list_for_each_entry(bg_rec, &block_group_cache->block_groups, list) {
		if (!silent)
			fprintf(stderr,
				"Block group[%llu, %llu] (flags = %llu) didn't find the relative chunk.\n",
				bg_rec->objectid,
				bg_rec->offset,
				bg_rec->flags);
		if (!ret)
			ret = 1;
	}

	list_for_each_entry(dext_rec, &dev_extent_cache->no_chunk_orphans,
			    chunk_list) {
		if (!silent)
			fprintf(stderr,
				"Device extent[%llu, %llu, %llu] didn't find the relative chunk.\n",
				dext_rec->objectid,
				dext_rec->offset,
				dext_rec->length);
		if (!ret)
			ret = 1;
	}
	return ret;
}


static int check_device_used(struct device_record *dev_rec,
			     struct device_extent_tree *dext_cache)
{
	struct cache_extent *cache;
	struct device_extent_record *dev_extent_rec;
	u64 total_byte = 0;

	cache = search_cache_extent2(&dext_cache->tree, dev_rec->devid, 0);
	while (cache) {
		dev_extent_rec = container_of(cache,
					      struct device_extent_record,
					      cache);
		if (dev_extent_rec->objectid != dev_rec->devid)
			break;

		list_del_init(&dev_extent_rec->device_list);
		total_byte += dev_extent_rec->length;
		cache = next_cache_extent(cache);
	}

	if (total_byte != dev_rec->byte_used) {
		fprintf(stderr,
			"Dev extent's total-byte(%llu) is not equal to byte-used(%llu) in dev[%llu, %u, %llu]\n",
			total_byte, dev_rec->byte_used,	dev_rec->objectid,
			dev_rec->type, dev_rec->offset);
		return -1;
	} else {
		return 0;
	}
}

/* check btrfs_dev_item -> btrfs_dev_extent */
static int check_devices(struct rb_root *dev_cache,
			 struct device_extent_tree *dev_extent_cache)
{
	struct rb_node *dev_node;
	struct device_record *dev_rec;
	struct device_extent_record *dext_rec;
	int err;
	int ret = 0;

	dev_node = rb_first(dev_cache);
	while (dev_node) {
		dev_rec = container_of(dev_node, struct device_record, node);
		err = check_device_used(dev_rec, dev_extent_cache);
		if (err)
			ret = err;

		dev_node = rb_next(dev_node);
	}
	list_for_each_entry(dext_rec, &dev_extent_cache->no_device_orphans,
			    device_list) {
		fprintf(stderr,
			"Device extent[%llu, %llu, %llu] didn't find its device.\n",
			dext_rec->objectid, dext_rec->offset, dext_rec->length);
		if (!ret)
			ret = 1;
	}
	return ret;
}

static int add_root_item_to_list(struct list_head *head,
				  u64 objectid, u64 bytenr, u64 last_snapshot,
				  u8 level, u8 drop_level,
				  int level_size, struct btrfs_key *drop_key)
{

	struct root_item_record *ri_rec;
	ri_rec = malloc(sizeof(*ri_rec));
	if (!ri_rec)
		return -ENOMEM;
	ri_rec->bytenr = bytenr;
	ri_rec->objectid = objectid;
	ri_rec->level = level;
	ri_rec->level_size = level_size;
	ri_rec->drop_level = drop_level;
	ri_rec->last_snapshot = last_snapshot;
	if (drop_key)
		memcpy(&ri_rec->drop_key, drop_key, sizeof(*drop_key));
	list_add_tail(&ri_rec->list, head);

	return 0;
}

static void free_root_item_list(struct list_head *list)
{
	struct root_item_record *ri_rec;

	while (!list_empty(list)) {
		ri_rec = list_first_entry(list, struct root_item_record,
					  list);
		list_del_init(&ri_rec->list);
		free(ri_rec);
	}
}

static int deal_root_from_list(struct list_head *list,
			       struct btrfs_root *root,
			       struct block_info *bits,
			       int bits_nr,
			       struct cache_tree *pending,
			       struct cache_tree *seen,
			       struct cache_tree *reada,
			       struct cache_tree *nodes,
			       struct cache_tree *extent_cache,
			       struct cache_tree *chunk_cache,
			       struct rb_root *dev_cache,
			       struct block_group_tree *block_group_cache,
			       struct device_extent_tree *dev_extent_cache)
{
	int ret = 0;
	u64 last;

	while (!list_empty(list)) {
		struct root_item_record *rec;
		struct extent_buffer *buf;
		rec = list_entry(list->next,
				 struct root_item_record, list);
		last = 0;
		buf = read_tree_block(root->fs_info->tree_root,
				      rec->bytenr, rec->level_size, 0);
		if (!extent_buffer_uptodate(buf)) {
			free_extent_buffer(buf);
			ret = -EIO;
			break;
		}
		add_root_to_pending(buf, extent_cache, pending,
				    seen, nodes, rec->objectid);
		/*
		 * To rebuild extent tree, we need deal with snapshot
		 * one by one, otherwise we deal with node firstly which
		 * can maximize readahead.
		 */
		while (1) {
			ctx.item_count++;
			ret = run_next_block(root, bits, bits_nr, &last,
					     pending, seen, reada, nodes,
					     extent_cache, chunk_cache,
					     dev_cache, block_group_cache,
					     dev_extent_cache, rec);
			if (ret != 0)
				break;
		}
		free_extent_buffer(buf);
		list_del(&rec->list);
		free(rec);
		if (ret < 0)
			break;
	}
	while (ret >= 0) {
		ctx.item_count++;
		ret = run_next_block(root, bits, bits_nr, &last, pending, seen,
				     reada, nodes, extent_cache, chunk_cache,
				     dev_cache, block_group_cache,
				     dev_extent_cache, NULL);
		if (ret != 0) {
			if (ret > 0)
				ret = 0;
			break;
		}
	}
	return ret;
}

static int check_chunks_and_extents(struct btrfs_root *root)
{
	struct rb_root dev_cache;
	struct cache_tree chunk_cache;
	struct block_group_tree block_group_cache;
	struct device_extent_tree dev_extent_cache;
	struct cache_tree extent_cache;
	struct cache_tree seen;
	struct cache_tree pending;
	struct cache_tree reada;
	struct cache_tree nodes;
	struct extent_io_tree excluded_extents;
	struct cache_tree corrupt_blocks;
	struct btrfs_path path;
	struct btrfs_key key;
	struct btrfs_key found_key;
	int ret, err = 0;
	struct block_info *bits;
	int bits_nr;
	struct extent_buffer *leaf;
	int slot;
	struct btrfs_root_item ri;
	struct list_head dropping_trees;
	struct list_head normal_trees;
	struct btrfs_root *root1;
	u64 objectid;
	u32 level_size;
	u8 level;

	dev_cache = RB_ROOT;
	cache_tree_init(&chunk_cache);
	block_group_tree_init(&block_group_cache);
	device_extent_tree_init(&dev_extent_cache);

	cache_tree_init(&extent_cache);
	cache_tree_init(&seen);
	cache_tree_init(&pending);
	cache_tree_init(&nodes);
	cache_tree_init(&reada);
	cache_tree_init(&corrupt_blocks);
	extent_io_tree_init(&excluded_extents);
	INIT_LIST_HEAD(&dropping_trees);
	INIT_LIST_HEAD(&normal_trees);

	if (repair) {
		root->fs_info->excluded_extents = &excluded_extents;
		root->fs_info->fsck_extent_cache = &extent_cache;
		root->fs_info->free_extent_hook = free_extent_hook;
		root->fs_info->corrupt_blocks = &corrupt_blocks;
	}

	bits_nr = 1024;
	bits = malloc(bits_nr * sizeof(struct block_info));
	if (!bits) {
		perror("malloc");
		exit(1);
	}

	if (ctx.progress_enabled) {
		ctx.tp = TASK_EXTENTS;
		task_start(ctx.info, &ctx.start_time, &ctx.item_count);
	}

again:
	root1 = root->fs_info->tree_root;
	level = btrfs_header_level(root1->node);
	ret = add_root_item_to_list(&normal_trees, root1->root_key.objectid,
				    root1->node->start, 0, level, 0,
				    btrfs_level_size(root1, level), NULL);
	if (ret < 0)
		goto out;
	root1 = root->fs_info->chunk_root;
	level = btrfs_header_level(root1->node);
	ret = add_root_item_to_list(&normal_trees, root1->root_key.objectid,
				    root1->node->start, 0, level, 0,
				    btrfs_level_size(root1, level), NULL);
	if (ret < 0)
		goto out;
	btrfs_init_path(&path);
	key.offset = 0;
	key.objectid = 0;
	btrfs_set_key_type(&key, BTRFS_ROOT_ITEM_KEY);
	ret = btrfs_search_slot(NULL, root->fs_info->tree_root,
					&key, &path, 0, 0);
	if (ret < 0)
		goto out;
	while(1) {
		leaf = path.nodes[0];
		slot = path.slots[0];
		if (slot >= btrfs_header_nritems(path.nodes[0])) {
			ret = btrfs_next_leaf(root, &path);
			if (ret != 0)
				break;
			leaf = path.nodes[0];
			slot = path.slots[0];
		}
		btrfs_item_key_to_cpu(leaf, &found_key, path.slots[0]);
		if (btrfs_key_type(&found_key) == BTRFS_ROOT_ITEM_KEY) {
			unsigned long offset;
			u64 last_snapshot;

			offset = btrfs_item_ptr_offset(leaf, path.slots[0]);
			read_extent_buffer(leaf, &ri, offset, sizeof(ri));
			last_snapshot = btrfs_root_last_snapshot(&ri);
			if (btrfs_disk_key_objectid(&ri.drop_progress) == 0) {
				level = btrfs_root_level(&ri);
				level_size = btrfs_level_size(root, level);
				ret = add_root_item_to_list(&normal_trees,
						found_key.objectid,
						btrfs_root_bytenr(&ri),
						last_snapshot, level,
						0, level_size, NULL);
				if (ret < 0)
					goto out;
			} else {
				level = btrfs_root_level(&ri);
				level_size = btrfs_level_size(root, level);
				objectid = found_key.objectid;
				btrfs_disk_key_to_cpu(&found_key,
						      &ri.drop_progress);
				ret = add_root_item_to_list(&dropping_trees,
						objectid,
						btrfs_root_bytenr(&ri),
						last_snapshot, level,
						ri.drop_level,
						level_size, &found_key);
				if (ret < 0)
					goto out;
			}
		}
		path.slots[0]++;
	}
	btrfs_release_path(&path);

	/*
	 * check_block can return -EAGAIN if it fixes something, please keep
	 * this in mind when dealing with return values from these functions, if
	 * we get -EAGAIN we want to fall through and restart the loop.
	 */
	ret = deal_root_from_list(&normal_trees, root, bits, bits_nr, &pending,
				  &seen, &reada, &nodes, &extent_cache,
				  &chunk_cache, &dev_cache, &block_group_cache,
				  &dev_extent_cache);
	if (ret < 0) {
		if (ret == -EAGAIN)
			goto loop;
		goto out;
	}
	ret = deal_root_from_list(&dropping_trees, root, bits, bits_nr,
				  &pending, &seen, &reada, &nodes,
				  &extent_cache, &chunk_cache, &dev_cache,
				  &block_group_cache, &dev_extent_cache);
	if (ret < 0) {
		if (ret == -EAGAIN)
			goto loop;
		goto out;
	}

	ret = check_chunks(&chunk_cache, &block_group_cache,
			   &dev_extent_cache, NULL, NULL, NULL, 0);
	if (ret) {
		if (ret == -EAGAIN)
			goto loop;
		err = ret;
	}

	ret = check_extent_refs(root, &extent_cache);
	if (ret < 0) {
		if (ret == -EAGAIN)
			goto loop;
		goto out;
	}

	ret = check_devices(&dev_cache, &dev_extent_cache);
	if (ret && err)
		ret = err;

out:
	task_stop(ctx.info);
	if (repair) {
		free_corrupt_blocks_tree(root->fs_info->corrupt_blocks);
		extent_io_tree_cleanup(&excluded_extents);
		root->fs_info->fsck_extent_cache = NULL;
		root->fs_info->free_extent_hook = NULL;
		root->fs_info->corrupt_blocks = NULL;
		root->fs_info->excluded_extents = NULL;
	}
	free(bits);
	free_chunk_cache_tree(&chunk_cache);
	free_device_cache_tree(&dev_cache);
	free_block_group_tree(&block_group_cache);
	free_device_extent_tree(&dev_extent_cache);
	free_extent_cache_tree(&seen);
	free_extent_cache_tree(&pending);
	free_extent_cache_tree(&reada);
	free_extent_cache_tree(&nodes);
	return ret;
loop:
	free_corrupt_blocks_tree(root->fs_info->corrupt_blocks);
	free_extent_cache_tree(&seen);
	free_extent_cache_tree(&pending);
	free_extent_cache_tree(&reada);
	free_extent_cache_tree(&nodes);
	free_chunk_cache_tree(&chunk_cache);
	free_block_group_tree(&block_group_cache);
	free_device_cache_tree(&dev_cache);
	free_device_extent_tree(&dev_extent_cache);
	free_extent_record_cache(root->fs_info, &extent_cache);
	free_root_item_list(&normal_trees);
	free_root_item_list(&dropping_trees);
	extent_io_tree_cleanup(&excluded_extents);
	goto again;
}

static int btrfs_fsck_reinit_root(struct btrfs_trans_handle *trans,
			   struct btrfs_root *root, int overwrite)
{
	struct extent_buffer *c;
	struct extent_buffer *old = root->node;
	int level;
	int ret;
	struct btrfs_disk_key disk_key = {0,0,0};

	level = 0;

	if (overwrite) {
		c = old;
		extent_buffer_get(c);
		goto init;
	}
	c = btrfs_alloc_free_block(trans, root,
				   btrfs_level_size(root, 0),
				   root->root_key.objectid,
				   &disk_key, level, 0, 0);
	if (IS_ERR(c)) {
		c = old;
		extent_buffer_get(c);
		overwrite = 1;
	}
init:
	memset_extent_buffer(c, 0, 0, sizeof(struct btrfs_header));
	btrfs_set_header_level(c, level);
	btrfs_set_header_bytenr(c, c->start);
	btrfs_set_header_generation(c, trans->transid);
	btrfs_set_header_backref_rev(c, BTRFS_MIXED_BACKREF_REV);
	btrfs_set_header_owner(c, root->root_key.objectid);

	write_extent_buffer(c, root->fs_info->fsid,
			    btrfs_header_fsid(), BTRFS_FSID_SIZE);

	write_extent_buffer(c, root->fs_info->chunk_tree_uuid,
			    btrfs_header_chunk_tree_uuid(c),
			    BTRFS_UUID_SIZE);

	btrfs_mark_buffer_dirty(c);
	/*
	 * this case can happen in the following case:
	 *
	 * 1.overwrite previous root.
	 *
	 * 2.reinit reloc data root, this is because we skip pin
	 * down reloc data tree before which means we can allocate
	 * same block bytenr here.
	 */
	if (old->start == c->start) {
		btrfs_set_root_generation(&root->root_item,
					  trans->transid);
		root->root_item.level = btrfs_header_level(root->node);
		ret = btrfs_update_root(trans, root->fs_info->tree_root,
					&root->root_key, &root->root_item);
		if (ret) {
			free_extent_buffer(c);
			return ret;
		}
	}
	free_extent_buffer(old);
	root->node = c;
	add_root_to_dirty_list(root);
	return 0;
}

static int pin_down_tree_blocks(struct btrfs_fs_info *fs_info,
				struct extent_buffer *eb, int tree_root)
{
	struct extent_buffer *tmp;
	struct btrfs_root_item *ri;
	struct btrfs_key key;
	u64 bytenr;
	u32 leafsize;
	int level = btrfs_header_level(eb);
	int nritems;
	int ret;
	int i;

	/*
	 * If we have pinned this block before, don't pin it again.
	 * This can not only avoid forever loop with broken filesystem
	 * but also give us some speedups.
	 */
	if (test_range_bit(&fs_info->pinned_extents, eb->start,
			   eb->start + eb->len - 1, EXTENT_DIRTY, 0))
		return 0;

	btrfs_pin_extent(fs_info, eb->start, eb->len);

	leafsize = btrfs_super_leafsize(fs_info->super_copy);
	nritems = btrfs_header_nritems(eb);
	for (i = 0; i < nritems; i++) {
		if (level == 0) {
			btrfs_item_key_to_cpu(eb, &key, i);
			if (key.type != BTRFS_ROOT_ITEM_KEY)
				continue;
			/* Skip the extent root and reloc roots */
			if (key.objectid == BTRFS_EXTENT_TREE_OBJECTID ||
			    key.objectid == BTRFS_TREE_RELOC_OBJECTID ||
			    key.objectid == BTRFS_DATA_RELOC_TREE_OBJECTID)
				continue;
			ri = btrfs_item_ptr(eb, i, struct btrfs_root_item);
			bytenr = btrfs_disk_root_bytenr(eb, ri);

			/*
			 * If at any point we start needing the real root we
			 * will have to build a stump root for the root we are
			 * in, but for now this doesn't actually use the root so
			 * just pass in extent_root.
			 */
			tmp = read_tree_block(fs_info->extent_root, bytenr,
					      leafsize, 0);
			if (!extent_buffer_uptodate(tmp)) {
				fprintf(stderr, "Error reading root block\n");
				return -EIO;
			}
			ret = pin_down_tree_blocks(fs_info, tmp, 0);
			free_extent_buffer(tmp);
			if (ret)
				return ret;
		} else {
			bytenr = btrfs_node_blockptr(eb, i);

			/* If we aren't the tree root don't read the block */
			if (level == 1 && !tree_root) {
				btrfs_pin_extent(fs_info, bytenr, leafsize);
				continue;
			}

			tmp = read_tree_block(fs_info->extent_root, bytenr,
					      leafsize, 0);
			if (!extent_buffer_uptodate(tmp)) {
				fprintf(stderr, "Error reading tree block\n");
				return -EIO;
			}
			ret = pin_down_tree_blocks(fs_info, tmp, tree_root);
			free_extent_buffer(tmp);
			if (ret)
				return ret;
		}
	}

	return 0;
}

static int pin_metadata_blocks(struct btrfs_fs_info *fs_info)
{
	int ret;

	ret = pin_down_tree_blocks(fs_info, fs_info->chunk_root->node, 0);
	if (ret)
		return ret;

	return pin_down_tree_blocks(fs_info, fs_info->tree_root->node, 1);
}

static int reset_block_groups(struct btrfs_fs_info *fs_info)
{
	struct btrfs_block_group_cache *cache;
	struct btrfs_path *path;
	struct extent_buffer *leaf;
	struct btrfs_chunk *chunk;
	struct btrfs_key key;
	int ret;
	u64 start;

	path = btrfs_alloc_path();
	if (!path)
		return -ENOMEM;

	key.objectid = 0;
	key.type = BTRFS_CHUNK_ITEM_KEY;
	key.offset = 0;

	ret = btrfs_search_slot(NULL, fs_info->chunk_root, &key, path, 0, 0);
	if (ret < 0) {
		btrfs_free_path(path);
		return ret;
	}

	/*
	 * We do this in case the block groups were screwed up and had alloc
	 * bits that aren't actually set on the chunks.  This happens with
	 * restored images every time and could happen in real life I guess.
	 */
	fs_info->avail_data_alloc_bits = 0;
	fs_info->avail_metadata_alloc_bits = 0;
	fs_info->avail_system_alloc_bits = 0;

	/* First we need to create the in-memory block groups */
	while (1) {
		if (path->slots[0] >= btrfs_header_nritems(path->nodes[0])) {
			ret = btrfs_next_leaf(fs_info->chunk_root, path);
			if (ret < 0) {
				btrfs_free_path(path);
				return ret;
			}
			if (ret) {
				ret = 0;
				break;
			}
		}
		leaf = path->nodes[0];
		btrfs_item_key_to_cpu(leaf, &key, path->slots[0]);
		if (key.type != BTRFS_CHUNK_ITEM_KEY) {
			path->slots[0]++;
			continue;
		}

		chunk = btrfs_item_ptr(leaf, path->slots[0],
				       struct btrfs_chunk);
		btrfs_add_block_group(fs_info, 0,
				      btrfs_chunk_type(leaf, chunk),
				      key.objectid, key.offset,
				      btrfs_chunk_length(leaf, chunk));
		set_extent_dirty(&fs_info->free_space_cache, key.offset,
				 key.offset + btrfs_chunk_length(leaf, chunk),
				 GFP_NOFS);
		path->slots[0]++;
	}
	start = 0;
	while (1) {
		cache = btrfs_lookup_first_block_group(fs_info, start);
		if (!cache)
			break;
		cache->cached = 1;
		start = cache->key.objectid + cache->key.offset;
	}

	btrfs_free_path(path);
	return 0;
}

static int reset_balance(struct btrfs_trans_handle *trans,
			 struct btrfs_fs_info *fs_info)
{
	struct btrfs_root *root = fs_info->tree_root;
	struct btrfs_path *path;
	struct extent_buffer *leaf;
	struct btrfs_key key;
	int del_slot, del_nr = 0;
	int ret;
	int found = 0;

	path = btrfs_alloc_path();
	if (!path)
		return -ENOMEM;

	key.objectid = BTRFS_BALANCE_OBJECTID;
	key.type = BTRFS_BALANCE_ITEM_KEY;
	key.offset = 0;

	ret = btrfs_search_slot(trans, root, &key, path, -1, 1);
	if (ret) {
		if (ret > 0)
			ret = 0;
		if (!ret)
			goto reinit_data_reloc;
		else
			goto out;
	}

	ret = btrfs_del_item(trans, root, path);
	if (ret)
		goto out;
	btrfs_release_path(path);

	key.objectid = BTRFS_TREE_RELOC_OBJECTID;
	key.type = BTRFS_ROOT_ITEM_KEY;
	key.offset = 0;

	ret = btrfs_search_slot(trans, root, &key, path, -1, 1);
	if (ret < 0)
		goto out;
	while (1) {
		if (path->slots[0] >= btrfs_header_nritems(path->nodes[0])) {
			if (!found)
				break;

			if (del_nr) {
				ret = btrfs_del_items(trans, root, path,
						      del_slot, del_nr);
				del_nr = 0;
				if (ret)
					goto out;
			}
			key.offset++;
			btrfs_release_path(path);

			found = 0;
			ret = btrfs_search_slot(trans, root, &key, path,
						-1, 1);
			if (ret < 0)
				goto out;
			continue;
		}
		found = 1;
		leaf = path->nodes[0];
		btrfs_item_key_to_cpu(leaf, &key, path->slots[0]);
		if (key.objectid > BTRFS_TREE_RELOC_OBJECTID)
			break;
		if (key.objectid != BTRFS_TREE_RELOC_OBJECTID) {
			path->slots[0]++;
			continue;
		}
		if (!del_nr) {
			del_slot = path->slots[0];
			del_nr = 1;
		} else {
			del_nr++;
		}
		path->slots[0]++;
	}

	if (del_nr) {
		ret = btrfs_del_items(trans, root, path, del_slot, del_nr);
		if (ret)
			goto out;
	}
	btrfs_release_path(path);

reinit_data_reloc:
	key.objectid = BTRFS_DATA_RELOC_TREE_OBJECTID;
	key.type = BTRFS_ROOT_ITEM_KEY;
	key.offset = (u64)-1;
	root = btrfs_read_fs_root(fs_info, &key);
	if (IS_ERR(root)) {
		fprintf(stderr, "Error reading data reloc tree\n");
		ret = PTR_ERR(root);
		goto out;
	}
	record_root_in_trans(trans, root);
	ret = btrfs_fsck_reinit_root(trans, root, 0);
	if (ret)
		goto out;
	ret = btrfs_make_root_dir(trans, root, BTRFS_FIRST_FREE_OBJECTID);
out:
	btrfs_free_path(path);
	return ret;
}

static int reinit_extent_tree(struct btrfs_trans_handle *trans,
			      struct btrfs_fs_info *fs_info)
{
	u64 start = 0;
	int ret;

	/*
	 * The only reason we don't do this is because right now we're just
	 * walking the trees we find and pinning down their bytes, we don't look
	 * at any of the leaves.  In order to do mixed groups we'd have to check
	 * the leaves of any fs roots and pin down the bytes for any file
	 * extents we find.  Not hard but why do it if we don't have to?
	 */
	if (btrfs_fs_incompat(fs_info, BTRFS_FEATURE_INCOMPAT_MIXED_GROUPS)) {
		fprintf(stderr, "We don't support re-initing the extent tree "
			"for mixed block groups yet, please notify a btrfs "
			"developer you want to do this so they can add this "
			"functionality.\n");
		return -EINVAL;
	}

	/*
	 * first we need to walk all of the trees except the extent tree and pin
	 * down the bytes that are in use so we don't overwrite any existing
	 * metadata.
	 */
	ret = pin_metadata_blocks(fs_info);
	if (ret) {
		fprintf(stderr, "error pinning down used bytes\n");
		return ret;
	}

	/*
	 * Need to drop all the block groups since we're going to recreate all
	 * of them again.
	 */
	btrfs_free_block_groups(fs_info);
	ret = reset_block_groups(fs_info);
	if (ret) {
		fprintf(stderr, "error resetting the block groups\n");
		return ret;
	}

	/* Ok we can allocate now, reinit the extent root */
	ret = btrfs_fsck_reinit_root(trans, fs_info->extent_root, 0);
	if (ret) {
		fprintf(stderr, "extent root initialization failed\n");
		/*
		 * When the transaction code is updated we should end the
		 * transaction, but for now progs only knows about commit so
		 * just return an error.
		 */
		return ret;
	}

	/*
	 * Now we have all the in-memory block groups setup so we can make
	 * allocations properly, and the metadata we care about is safe since we
	 * pinned all of it above.
	 */
	while (1) {
		struct btrfs_block_group_cache *cache;

		cache = btrfs_lookup_first_block_group(fs_info, start);
		if (!cache)
			break;
		start = cache->key.objectid + cache->key.offset;
		ret = btrfs_insert_item(trans, fs_info->extent_root,
					&cache->key, &cache->item,
					sizeof(cache->item));
		if (ret) {
			fprintf(stderr, "Error adding block group\n");
			return ret;
		}
		btrfs_extent_post_op(trans, fs_info->extent_root);
	}

	ret = reset_balance(trans, fs_info);
	if (ret)
		fprintf(stderr, "error reseting the pending balance\n");

	return ret;
}

static int recow_extent_buffer(struct btrfs_root *root, struct extent_buffer *eb)
{
	struct btrfs_path *path;
	struct btrfs_trans_handle *trans;
	struct btrfs_key key;
	int ret;

	printf("Recowing metadata block %llu\n", eb->start);
	key.objectid = btrfs_header_owner(eb);
	key.type = BTRFS_ROOT_ITEM_KEY;
	key.offset = (u64)-1;

	root = btrfs_read_fs_root(root->fs_info, &key);
	if (IS_ERR(root)) {
		fprintf(stderr, "Couldn't find owner root %llu\n",
			key.objectid);
		return PTR_ERR(root);
	}

	path = btrfs_alloc_path();
	if (!path)
		return -ENOMEM;

	trans = btrfs_start_transaction(root, 1);
	if (IS_ERR(trans)) {
		btrfs_free_path(path);
		return PTR_ERR(trans);
	}

	path->lowest_level = btrfs_header_level(eb);
	if (path->lowest_level)
		btrfs_node_key_to_cpu(eb, &key, 0);
	else
		btrfs_item_key_to_cpu(eb, &key, 0);

	ret = btrfs_search_slot(trans, root, &key, path, 0, 1);
	btrfs_commit_transaction(trans, root);
	btrfs_free_path(path);
	return ret;
}

static int delete_bad_item(struct btrfs_root *root, struct bad_item *bad)
{
	struct btrfs_path *path;
	struct btrfs_trans_handle *trans;
	struct btrfs_key key;
	int ret;

	printf("Deleting bad item [%llu,%u,%llu]\n", bad->key.objectid,
	       bad->key.type, bad->key.offset);
	key.objectid = bad->root_id;
	key.type = BTRFS_ROOT_ITEM_KEY;
	key.offset = (u64)-1;

	root = btrfs_read_fs_root(root->fs_info, &key);
	if (IS_ERR(root)) {
		fprintf(stderr, "Couldn't find owner root %llu\n",
			key.objectid);
		return PTR_ERR(root);
	}

	path = btrfs_alloc_path();
	if (!path)
		return -ENOMEM;

	trans = btrfs_start_transaction(root, 1);
	if (IS_ERR(trans)) {
		btrfs_free_path(path);
		return PTR_ERR(trans);
	}

	ret = btrfs_search_slot(trans, root, &bad->key, path, -1, 1);
	if (ret) {
		if (ret > 0)
			ret = 0;
		goto out;
	}
	ret = btrfs_del_item(trans, root, path);
out:
	btrfs_commit_transaction(trans, root);
	btrfs_free_path(path);
	return ret;
}

static int zero_log_tree(struct btrfs_root *root)
{
	struct btrfs_trans_handle *trans;
	int ret;

	trans = btrfs_start_transaction(root, 1);
	if (IS_ERR(trans)) {
		ret = PTR_ERR(trans);
		return ret;
	}
	btrfs_set_super_log_root(root->fs_info->super_copy, 0);
	btrfs_set_super_log_root_level(root->fs_info->super_copy, 0);
	ret = btrfs_commit_transaction(trans, root);
	return ret;
}

static int populate_csum(struct btrfs_trans_handle *trans,
			 struct btrfs_root *csum_root, char *buf, u64 start,
			 u64 len)
{
	u64 offset = 0;
	u64 sectorsize;
	int ret = 0;

	while (offset < len) {
		sectorsize = csum_root->sectorsize;
		ret = read_extent_data(csum_root, buf, start + offset,
				       &sectorsize, 0);
		if (ret)
			break;
		ret = btrfs_csum_file_block(trans, csum_root, start + len,
					    start + offset, buf, sectorsize);
		if (ret)
			break;
		offset += sectorsize;
	}
	return ret;
}

static int fill_csum_tree_from_one_fs_root(struct btrfs_trans_handle *trans,
				      struct btrfs_root *csum_root,
				      struct btrfs_root *cur_root)
{
	struct btrfs_path *path;
	struct btrfs_key key;
	struct extent_buffer *node;
	struct btrfs_file_extent_item *fi;
	char *buf = NULL;
	u64 start = 0;
	u64 len = 0;
	int slot = 0;
	int ret = 0;

	path = btrfs_alloc_path();
	if (!path)
		return -ENOMEM;
	buf = malloc(cur_root->fs_info->csum_root->sectorsize);
	if (!buf) {
		ret = -ENOMEM;
		goto out;
	}

	key.objectid = 0;
	key.offset = 0;
	key.type = 0;

	ret = btrfs_search_slot(NULL, cur_root, &key, path, 0, 0);
	if (ret < 0)
		goto out;
	/* Iterate all regular file extents and fill its csum */
	while (1) {
		btrfs_item_key_to_cpu(path->nodes[0], &key, path->slots[0]);

		if (key.type != BTRFS_EXTENT_DATA_KEY)
			goto next;
		node = path->nodes[0];
		slot = path->slots[0];
		fi = btrfs_item_ptr(node, slot, struct btrfs_file_extent_item);
		if (btrfs_file_extent_type(node, fi) != BTRFS_FILE_EXTENT_REG)
			goto next;
		start = btrfs_file_extent_disk_bytenr(node, fi);
		len = btrfs_file_extent_disk_num_bytes(node, fi);

		ret = populate_csum(trans, csum_root, buf, start, len);
		if (ret == -EEXIST)
			ret = 0;
		if (ret < 0)
			goto out;
next:
		/*
		 * TODO: if next leaf is corrupted, jump to nearest next valid
		 * leaf.
		 */
		ret = btrfs_next_item(cur_root, path);
		if (ret < 0)
			goto out;
		if (ret > 0) {
			ret = 0;
			goto out;
		}
	}

out:
	btrfs_free_path(path);
	free(buf);
	return ret;
}

static int fill_csum_tree_from_fs(struct btrfs_trans_handle *trans,
				  struct btrfs_root *csum_root)
{
	struct btrfs_fs_info *fs_info = csum_root->fs_info;
	struct btrfs_path *path;
	struct btrfs_root *tree_root = fs_info->tree_root;
	struct btrfs_root *cur_root;
	struct extent_buffer *node;
	struct btrfs_key key;
	int slot = 0;
	int ret = 0;

	path = btrfs_alloc_path();
	if (!path)
		return -ENOMEM;

	key.objectid = BTRFS_FS_TREE_OBJECTID;
	key.offset = 0;
	key.type = BTRFS_ROOT_ITEM_KEY;

	ret = btrfs_search_slot(NULL, tree_root, &key, path, 0, 0);
	if (ret < 0)
		goto out;
	if (ret > 0) {
		ret = -ENOENT;
		goto out;
	}

	while (1) {
		node = path->nodes[0];
		slot = path->slots[0];
		btrfs_item_key_to_cpu(node, &key, slot);
		if (key.objectid > BTRFS_LAST_FREE_OBJECTID)
			goto out;
		if (key.type != BTRFS_ROOT_ITEM_KEY)
			goto next;
		if (!is_fstree(key.objectid))
			goto next;
		key.offset = (u64)-1;

		cur_root = btrfs_read_fs_root(fs_info, &key);
		if (IS_ERR(cur_root) || !cur_root) {
			fprintf(stderr, "Fail to read fs/subvol tree: %lld\n",
				key.objectid);
			goto out;
		}
		ret = fill_csum_tree_from_one_fs_root(trans, csum_root,
				cur_root);
		if (ret < 0)
			goto out;
next:
		ret = btrfs_next_item(tree_root, path);
		if (ret > 0) {
			ret = 0;
			goto out;
		}
		if (ret < 0)
			goto out;
	}

out:
	btrfs_free_path(path);
	return ret;
}

static int fill_csum_tree_from_extent(struct btrfs_trans_handle *trans,
				      struct btrfs_root *csum_root)
{
	struct btrfs_root *extent_root = csum_root->fs_info->extent_root;
	struct btrfs_path *path;
	struct btrfs_extent_item *ei;
	struct extent_buffer *leaf;
	char *buf;
	struct btrfs_key key;
	int ret;

	path = btrfs_alloc_path();
	if (!path)
		return -ENOMEM;

	key.objectid = 0;
	key.type = BTRFS_EXTENT_ITEM_KEY;
	key.offset = 0;

	ret = btrfs_search_slot(NULL, extent_root, &key, path, 0, 0);
	if (ret < 0) {
		btrfs_free_path(path);
		return ret;
	}

	buf = malloc(csum_root->sectorsize);
	if (!buf) {
		btrfs_free_path(path);
		return -ENOMEM;
	}

	while (1) {
		if (path->slots[0] >= btrfs_header_nritems(path->nodes[0])) {
			ret = btrfs_next_leaf(extent_root, path);
			if (ret < 0)
				break;
			if (ret) {
				ret = 0;
				break;
			}
		}
		leaf = path->nodes[0];

		btrfs_item_key_to_cpu(leaf, &key, path->slots[0]);
		if (key.type != BTRFS_EXTENT_ITEM_KEY) {
			path->slots[0]++;
			continue;
		}

		ei = btrfs_item_ptr(leaf, path->slots[0],
				    struct btrfs_extent_item);
		if (!(btrfs_extent_flags(leaf, ei) &
		      BTRFS_EXTENT_FLAG_DATA)) {
			path->slots[0]++;
			continue;
		}

		ret = populate_csum(trans, csum_root, buf, key.objectid,
				    key.offset);
		if (ret)
			break;
		path->slots[0]++;
	}

	btrfs_free_path(path);
	free(buf);
	return ret;
}

/*
 * Recalculate the csum and put it into the csum tree.
 *
 * Extent tree init will wipe out all the extent info, so in that case, we
 * can't depend on extent tree, but use fs tree.  If search_fs_tree is set, we
 * will use fs/subvol trees to init the csum tree.
 */
static int fill_csum_tree(struct btrfs_trans_handle *trans,
			  struct btrfs_root *csum_root,
			  int search_fs_tree)
{
	if (search_fs_tree)
		return fill_csum_tree_from_fs(trans, csum_root);
	else
		return fill_csum_tree_from_extent(trans, csum_root);
}

struct root_item_info {
	/* level of the root */
	u8 level;
	/* number of nodes at this level, must be 1 for a root */
	int node_count;
	u64 bytenr;
	u64 gen;
	struct cache_extent cache_extent;
};

static struct cache_tree *roots_info_cache = NULL;

static void free_roots_info_cache(void)
{
	if (!roots_info_cache)
		return;

	while (!cache_tree_empty(roots_info_cache)) {
		struct cache_extent *entry;
		struct root_item_info *rii;

		entry = first_cache_extent(roots_info_cache);
		if (!entry)
			break;
		remove_cache_extent(roots_info_cache, entry);
		rii = container_of(entry, struct root_item_info, cache_extent);
		free(rii);
	}

	free(roots_info_cache);
	roots_info_cache = NULL;
}

static int build_roots_info_cache(struct btrfs_fs_info *info)
{
	int ret = 0;
	struct btrfs_key key;
	struct extent_buffer *leaf;
	struct btrfs_path *path;

	if (!roots_info_cache) {
		roots_info_cache = malloc(sizeof(*roots_info_cache));
		if (!roots_info_cache)
			return -ENOMEM;
		cache_tree_init(roots_info_cache);
	}

	path = btrfs_alloc_path();
	if (!path)
		return -ENOMEM;

	key.objectid = 0;
	key.type = BTRFS_EXTENT_ITEM_KEY;
	key.offset = 0;

	ret = btrfs_search_slot(NULL, info->extent_root, &key, path, 0, 0);
	if (ret < 0)
		goto out;
	leaf = path->nodes[0];

	while (1) {
		struct btrfs_key found_key;
		struct btrfs_extent_item *ei;
		struct btrfs_extent_inline_ref *iref;
		int slot = path->slots[0];
		int type;
		u64 flags;
		u64 root_id;
		u8 level;
		struct cache_extent *entry;
		struct root_item_info *rii;

		if (slot >= btrfs_header_nritems(leaf)) {
			ret = btrfs_next_leaf(info->extent_root, path);
			if (ret < 0) {
				break;
			} else if (ret) {
				ret = 0;
				break;
			}
			leaf = path->nodes[0];
			slot = path->slots[0];
		}

		btrfs_item_key_to_cpu(leaf, &found_key, path->slots[0]);

		if (found_key.type != BTRFS_EXTENT_ITEM_KEY &&
		    found_key.type != BTRFS_METADATA_ITEM_KEY)
			goto next;

		ei = btrfs_item_ptr(leaf, slot, struct btrfs_extent_item);
		flags = btrfs_extent_flags(leaf, ei);

		if (found_key.type == BTRFS_EXTENT_ITEM_KEY &&
		    !(flags & BTRFS_EXTENT_FLAG_TREE_BLOCK))
			goto next;

		if (found_key.type == BTRFS_METADATA_ITEM_KEY) {
			iref = (struct btrfs_extent_inline_ref *)(ei + 1);
			level = found_key.offset;
		} else {
			struct btrfs_tree_block_info *info;

			info = (struct btrfs_tree_block_info *)(ei + 1);
			iref = (struct btrfs_extent_inline_ref *)(info + 1);
			level = btrfs_tree_block_level(leaf, info);
		}

		/*
		 * For a root extent, it must be of the following type and the
		 * first (and only one) iref in the item.
		 */
		type = btrfs_extent_inline_ref_type(leaf, iref);
		if (type != BTRFS_TREE_BLOCK_REF_KEY)
			goto next;

		root_id = btrfs_extent_inline_ref_offset(leaf, iref);
		entry = lookup_cache_extent(roots_info_cache, root_id, 1);
		if (!entry) {
			rii = malloc(sizeof(struct root_item_info));
			if (!rii) {
				ret = -ENOMEM;
				goto out;
			}
			rii->cache_extent.start = root_id;
			rii->cache_extent.size = 1;
			rii->level = (u8)-1;
			entry = &rii->cache_extent;
			ret = insert_cache_extent(roots_info_cache, entry);
			ASSERT(ret == 0);
		} else {
			rii = container_of(entry, struct root_item_info,
					   cache_extent);
		}

		ASSERT(rii->cache_extent.start == root_id);
		ASSERT(rii->cache_extent.size == 1);

		if (level > rii->level || rii->level == (u8)-1) {
			rii->level = level;
			rii->bytenr = found_key.objectid;
			rii->gen = btrfs_extent_generation(leaf, ei);
			rii->node_count = 1;
		} else if (level == rii->level) {
			rii->node_count++;
		}
next:
		path->slots[0]++;
	}

out:
	btrfs_free_path(path);

	return ret;
}

static int maybe_repair_root_item(struct btrfs_fs_info *info,
				  struct btrfs_path *path,
				  const struct btrfs_key *root_key,
				  const int read_only_mode)
{
	const u64 root_id = root_key->objectid;
	struct cache_extent *entry;
	struct root_item_info *rii;
	struct btrfs_root_item ri;
	unsigned long offset;

	entry = lookup_cache_extent(roots_info_cache, root_id, 1);
	if (!entry) {
		fprintf(stderr,
			"Error: could not find extent items for root %llu\n",
			root_key->objectid);
		return -ENOENT;
	}

	rii = container_of(entry, struct root_item_info, cache_extent);
	ASSERT(rii->cache_extent.start == root_id);
	ASSERT(rii->cache_extent.size == 1);

	if (rii->node_count != 1) {
		fprintf(stderr,
			"Error: could not find btree root extent for root %llu\n",
			root_id);
		return -ENOENT;
	}

	offset = btrfs_item_ptr_offset(path->nodes[0], path->slots[0]);
	read_extent_buffer(path->nodes[0], &ri, offset, sizeof(ri));

	if (btrfs_root_bytenr(&ri) != rii->bytenr ||
	    btrfs_root_level(&ri) != rii->level ||
	    btrfs_root_generation(&ri) != rii->gen) {

		/*
		 * If we're in repair mode but our caller told us to not update
		 * the root item, i.e. just check if it needs to be updated, don't
		 * print this message, since the caller will call us again shortly
		 * for the same root item without read only mode (the caller will
		 * open a transaction first).
		 */
		if (!(read_only_mode && repair))
			fprintf(stderr,
				"%sroot item for root %llu,"
				" current bytenr %llu, current gen %llu, current level %u,"
				" new bytenr %llu, new gen %llu, new level %u\n",
				(read_only_mode ? "" : "fixing "),
				root_id,
				btrfs_root_bytenr(&ri), btrfs_root_generation(&ri),
				btrfs_root_level(&ri),
				rii->bytenr, rii->gen, rii->level);

		if (btrfs_root_generation(&ri) > rii->gen) {
			fprintf(stderr,
				"root %llu has a root item with a more recent gen (%llu) compared to the found root node (%llu)\n",
				root_id, btrfs_root_generation(&ri), rii->gen);
			return -EINVAL;
		}

		if (!read_only_mode) {
			btrfs_set_root_bytenr(&ri, rii->bytenr);
			btrfs_set_root_level(&ri, rii->level);
			btrfs_set_root_generation(&ri, rii->gen);
			write_extent_buffer(path->nodes[0], &ri,
					    offset, sizeof(ri));
		}

		return 1;
	}

	return 0;
}

/*
 * A regression introduced in the 3.17 kernel (more specifically in 3.17-rc2),
 * caused read-only snapshots to be corrupted if they were created at a moment
 * when the source subvolume/snapshot had orphan items. The issue was that the
 * on-disk root items became incorrect, referring to the pre orphan cleanup root
 * node instead of the post orphan cleanup root node.
 * So this function, and its callees, just detects and fixes those cases. Even
 * though the regression was for read-only snapshots, this function applies to
 * any snapshot/subvolume root.
 * This must be run before any other repair code - not doing it so, makes other
 * repair code delete or modify backrefs in the extent tree for example, which
 * will result in an inconsistent fs after repairing the root items.
 */
static int repair_root_items(struct btrfs_fs_info *info)
{
	struct btrfs_path *path = NULL;
	struct btrfs_key key;
	struct extent_buffer *leaf;
	struct btrfs_trans_handle *trans = NULL;
	int ret = 0;
	int bad_roots = 0;
	int need_trans = 0;

	ret = build_roots_info_cache(info);
	if (ret)
		goto out;

	path = btrfs_alloc_path();
	if (!path) {
		ret = -ENOMEM;
		goto out;
	}

	key.objectid = BTRFS_FIRST_FREE_OBJECTID;
	key.type = BTRFS_ROOT_ITEM_KEY;
	key.offset = 0;

again:
	/*
	 * Avoid opening and committing transactions if a leaf doesn't have
	 * any root items that need to be fixed, so that we avoid rotating
	 * backup roots unnecessarily.
	 */
	if (need_trans) {
		trans = btrfs_start_transaction(info->tree_root, 1);
		if (IS_ERR(trans)) {
			ret = PTR_ERR(trans);
			goto out;
		}
	}

	ret = btrfs_search_slot(trans, info->tree_root, &key, path,
				0, trans ? 1 : 0);
	if (ret < 0)
		goto out;
	leaf = path->nodes[0];

	while (1) {
		struct btrfs_key found_key;

		if (path->slots[0] >= btrfs_header_nritems(leaf)) {
			int no_more_keys = find_next_key(path, &key);

			btrfs_release_path(path);
			if (trans) {
				ret = btrfs_commit_transaction(trans,
							       info->tree_root);
				trans = NULL;
				if (ret < 0)
					goto out;
			}
			need_trans = 0;
			if (no_more_keys)
				break;
			goto again;
		}

		btrfs_item_key_to_cpu(leaf, &found_key, path->slots[0]);

		if (found_key.type != BTRFS_ROOT_ITEM_KEY)
			goto next;
		if (found_key.objectid == BTRFS_TREE_RELOC_OBJECTID)
			goto next;

		ret = maybe_repair_root_item(info, path, &found_key,
					     trans ? 0 : 1);
		if (ret < 0)
			goto out;
		if (ret) {
			if (!trans && repair) {
				need_trans = 1;
				key = found_key;
				btrfs_release_path(path);
				goto again;
			}
			bad_roots++;
		}
next:
		path->slots[0]++;
	}
	ret = 0;
out:
	free_roots_info_cache();
	btrfs_free_path(path);
	if (trans)
		btrfs_commit_transaction(trans, info->tree_root);
	if (ret < 0)
		return ret;

	return bad_roots;
}

const char * const cmd_check_usage[] = {
	"btrfs check [options] <device>",
	"Check structural inegrity of a filesystem (unmounted).",
	"Check structural inegrity of an unmounted filesystem. Verify internal",
	"trees' consistency and item connectivity. In the repair mode try to",
	"fix the problems found.",
	"WARNING: the repair mode is considered dangerous",
	"",
	"-s|--super <superblock>     use this superblock copy",
	"-b|--backup                 use the backup root copy",
	"--force                     skip mount checks, repair is not possible",
	"--repair                    try to repair the filesystem",
	"--readonly                  run in read-only mode (default)",
	"--init-csum-tree            create a new CRC tree",
	"--init-extent-tree          create a new extent tree",
	"--check-data-csum           verify checkums of data blocks",
	"-Q|--qgroup-report           print a report on qgroup consistency",
	"-E|--subvol-extents <subvolid>",
	"                            print subvolume extents and sharing state",
	"-r|--tree-root <bytenr>     use the given bytenr for the tree root",
	"-p|--progress               indicate progress",
	NULL
};

int cmd_check(int argc, char **argv)
{
	struct cache_tree root_cache;
	struct btrfs_root *root;
	struct btrfs_fs_info *info;
	u64 bytenr = 0;
	u64 subvolid = 0;
	u64 tree_root_bytenr = 0;
	char uuidbuf[BTRFS_UUID_UNPARSED_SIZE];
	int ret = 0;
	u64 num;
	int init_csum_tree = 0;
	int readonly = 0;
	int qgroup_report = 0;
	enum btrfs_open_ctree_flags ctree_flags = OPEN_CTREE_EXCLUSIVE;
	int force = 0;

	while(1) {
		int c;
		enum { OPT_REPAIR = 257, OPT_INIT_CSUM, OPT_INIT_EXTENT,
			OPT_CHECK_CSUM, OPT_READONLY, OPT_VAL_FORCE };
		static const struct option long_options[] = {
			{ "super", required_argument, NULL, 's' },
			{ "repair", no_argument, NULL, OPT_REPAIR },
			{ "readonly", no_argument, NULL, OPT_READONLY },
			{ "init-csum-tree", no_argument, NULL, OPT_INIT_CSUM },
			{ "init-extent-tree", no_argument, NULL, OPT_INIT_EXTENT },
			{ "check-data-csum", no_argument, NULL, OPT_CHECK_CSUM },
			{ "backup", no_argument, NULL, 'b' },
			{ "subvol-extents", required_argument, NULL, 'E' },
			{ "qgroup-report", no_argument, NULL, 'Q' },
			{ "tree-root", required_argument, NULL, 'r' },
			{ "progress", no_argument, NULL, 'p' },
			{ "force", no_argument, NULL, OPT_VAL_FORCE },
			{ NULL, 0, NULL, 0}
		};

		c = getopt_long(argc, argv, "as:br:p", long_options, NULL);
		if (c < 0)
			break;
		switch(c) {
			case 'a': /* ignored */ break;
			case 'b':
				ctree_flags |= OPEN_CTREE_BACKUP_ROOT;
				break;
			case 's':
				num = arg_strtou64(optarg);
				if (num >= BTRFS_SUPER_MIRROR_MAX) {
					fprintf(stderr,
						"ERROR: super mirror should be less than: %d\n",
						BTRFS_SUPER_MIRROR_MAX);
					exit(1);
				}
				bytenr = btrfs_sb_offset(((int)num));
				printf("using SB copy %llu, bytenr %llu\n", num,
				       (unsigned long long)bytenr);
				break;
			case 'Q':
				qgroup_report = 1;
				break;
			case 'E':
				subvolid = arg_strtou64(optarg);
				break;
			case 'r':
				tree_root_bytenr = arg_strtou64(optarg);
				break;
			case 'p':
				ctx.progress_enabled = true;
				break;
			case '?':
			case 'h':
				usage(cmd_check_usage);
			case OPT_REPAIR:
				printf("enabling repair mode\n");
				repair = 1;
				ctree_flags |= OPEN_CTREE_WRITES;
				break;
			case OPT_READONLY:
				readonly = 1;
				break;
			case OPT_INIT_CSUM:
				printf("Creating a new CRC tree\n");
				init_csum_tree = 1;
				repair = 1;
				ctree_flags |= OPEN_CTREE_WRITES;
				break;
			case OPT_INIT_EXTENT:
				init_extent_tree = 1;
				ctree_flags |= (OPEN_CTREE_WRITES |
						OPEN_CTREE_NO_BLOCK_GROUPS);
				repair = 1;
				break;
			case OPT_CHECK_CSUM:
				check_data_csum = 1;
				break;
			case OPT_VAL_FORCE:
				force = 1;
				break;
		}
	}
	argc = argc - optind;

	if (check_argc_exact(argc, 1))
		usage(cmd_check_usage);

	if (ctx.progress_enabled) {
		ctx.tp = TASK_NOTHING;
		ctx.info = task_init(print_status_check, print_status_return, &ctx);
	}

	if (ctx.progress_enabled) {
		ctx.tp = TASK_NOTHING;
		ctx.info = task_init(print_status_check, print_status_return, &ctx);
	}

	/* This check is the only reason for --readonly to exist */
	if (readonly && repair) {
		fprintf(stderr, "Repair options are not compatible with --readonly\n");
		exit(1);
	}

	printf("Opening filesystem to check...\n");

	radix_tree_init();
	cache_tree_init(&root_cache);

	if (!force) {
		ret = check_mounted(argv[optind]);
		if (ret < 0) {
			fprintf(stderr, "Could not check mount status: %s\n",
				strerror(-ret));
			goto err_out;
		} else if (ret) {
			fprintf(stderr, "%s is currently mounted. Aborting.\n",
				argv[optind]);
			ret = -EBUSY;
			goto err_out;
		}
	} else {
		if (repair) {
			fprintf(stderr, "ERROR: repair without mount checks is not supported\n");
			ret = 1;
			goto err_out;
		}
		printf("WARNING: skipping mount checks\n");
	}

	/* only allow partial opening under repair mode */
	if (repair)
		ctree_flags |= OPEN_CTREE_PARTIAL;

	info = open_ctree_fs_info(argv[optind], bytenr, tree_root_bytenr,
				  ctree_flags);
	if (!info) {
		fprintf(stderr, "Couldn't open file system\n");
		ret = -EIO;
		goto err_out;
	}

	global_info = info;
	root = info->fs_root;

	/*
	 * repair mode will force us to commit transaction which
	 * will make us fail to load log tree when mounting.
	 */
	if (repair && btrfs_super_log_root(info->super_copy)) {
		ret = ask_user("repair mode will force to clear out log tree, Are you sure?");
		if (!ret) {
			ret = 1;
			goto close_out;
		}
		ret = zero_log_tree(root);
		if (ret) {
			fprintf(stderr, "fail to zero log tree\n");
			goto close_out;
		}
	}

	uuid_unparse(info->super_copy->fsid, uuidbuf);
	if (qgroup_report) {
		printf("Print quota groups for %s\nUUID: %s\n", argv[optind],
		       uuidbuf);
		ret = qgroup_verify_all(info);
		if (ret == 0)
			print_qgroup_report(1);
		goto close_out;
	}
	if (subvolid) {
		printf("Print extent state for subvolume %llu on %s\nUUID: %s\n",
		       subvolid, argv[optind], uuidbuf);
		ret = print_extent_state(info, subvolid);
		goto close_out;
	}
	printf("Checking filesystem on %s\nUUID: %s\n", argv[optind], uuidbuf);

	if (!extent_buffer_uptodate(info->tree_root->node) ||
	    !extent_buffer_uptodate(info->dev_root->node) ||
	    !extent_buffer_uptodate(info->chunk_root->node)) {
		fprintf(stderr, "Critical roots corrupted, unable to fsck the FS\n");
		ret = -EIO;
		goto close_out;
	}

	if (init_extent_tree || init_csum_tree) {
		struct btrfs_trans_handle *trans;

		trans = btrfs_start_transaction(info->extent_root, 0);
		if (IS_ERR(trans)) {
			fprintf(stderr, "Error starting transaction\n");
			ret = PTR_ERR(trans);
			goto close_out;
		}

		if (init_extent_tree) {
			printf("Creating a new extent tree\n");
			ret = reinit_extent_tree(trans, info);
			if (ret)
				goto close_out;
		}

		if (init_csum_tree) {
			fprintf(stderr, "Reinit crc root\n");
			ret = btrfs_fsck_reinit_root(trans, info->csum_root, 0);
			if (ret) {
				fprintf(stderr, "crc root initialization failed\n");
				ret = -EIO;
				goto close_out;
			}

			ret = fill_csum_tree(trans, info->csum_root,
					     init_extent_tree);
			if (ret) {
				fprintf(stderr, "crc refilling failed\n");
				return -EIO;
			}
		}
		/*
		 * Ok now we commit and run the normal fsck, which will add
		 * extent entries for all of the items it finds.
		 */
		ret = btrfs_commit_transaction(trans, info->extent_root);
		if (ret)
			goto close_out;
	}
	if (!extent_buffer_uptodate(info->extent_root->node)) {
		fprintf(stderr, "Critical roots corrupted, unable to fsck the FS\n");
		ret = -EIO;
		goto close_out;
	}
	if (!extent_buffer_uptodate(info->csum_root->node)) {
		fprintf(stderr, "Checksum root corrupted, rerun with --init-csum-tree option\n");
		ret = -EIO;
		goto close_out;
	}

	if (!ctx.progress_enabled)
		fprintf(stderr, "[1/6] checking extents\n");
	ret = check_chunks_and_extents(root);
	if (ret)
		fprintf(stderr, "Errors found in extent allocation tree or chunk allocation\n");

	ret = repair_root_items(info);
	if (ret < 0)
		goto close_out;
	if (repair) {
		fprintf(stderr, "Fixed %d roots.\n", ret);
		ret = 0;
	} else if (ret > 0) {
		fprintf(stderr,
		       "Found %d roots with an outdated root item.\n",
		       ret);
		fprintf(stderr,
			"Please run a filesystem check with the option --repair to fix them.\n");
		ret = 1;
		goto close_out;
	}

<<<<<<< HEAD
	if (!ctx.progress_enabled) {
		if (btrfs_fs_compat_ro(info, BTRFS_FEATURE_COMPAT_RO_FREE_SPACE_TREE))
			fprintf(stderr, "checking free space tree\n");
		else
			fprintf(stderr, "checking free space cache\n");
	}
=======
	if (!ctx.progress_enabled)
		fprintf(stderr, "[2/6] checking free space cache\n");
>>>>>>> a14889ba
	ret = check_space_cache(root);
	if (ret)
		goto out;

	/*
	 * We used to have to have these hole extents in between our real
	 * extents so if we don't have this flag set we need to make sure there
	 * are no gaps in the file extents for inodes, otherwise we can just
	 * ignore it when this happens.
	 */
	no_holes = btrfs_fs_incompat(root->fs_info,
				     BTRFS_FEATURE_INCOMPAT_NO_HOLES);
	if (!ctx.progress_enabled)
		fprintf(stderr, "[3/6] checking fs roots\n");
	ret = check_fs_roots(root, &root_cache);
	if (ret)
		goto out;

	if (!ctx.progress_enabled)
		fprintf(stderr, "[4/6] checking csums\n");
	ret = check_csums(root);
	if (ret)
		goto out;

	if (!ctx.progress_enabled)
		fprintf(stderr, "[5/6] checking root refs\n");
	ret = check_root_refs(root, &root_cache);
	if (ret)
		goto out;

	while (repair && !list_empty(&root->fs_info->recow_ebs)) {
		struct extent_buffer *eb;

		eb = list_first_entry(&root->fs_info->recow_ebs,
				      struct extent_buffer, recow);
		list_del_init(&eb->recow);
		ret = recow_extent_buffer(root, eb);
		if (ret)
			break;
	}

	while (!list_empty(&delete_items)) {
		struct bad_item *bad;

		bad = list_first_entry(&delete_items, struct bad_item, list);
		list_del_init(&bad->list);
		if (repair)
			ret = delete_bad_item(root, bad);
		free(bad);
	}

	if (info->quota_enabled) {
		int err;
		if (!ctx.progress_enabled)
			fprintf(stderr, "[6/6] checking quota groups\n");
		else {
			ctx.tp = TASK_QGROUPS;
			task_start(ctx.info, &ctx.start_time, &ctx.item_count);
			qgroup_set_counter_ptr(&ctx.item_count);
		}
		err = qgroup_verify_all(info);
		task_stop(ctx.info);
		if (err)
			goto out;
	}
	else
		fprintf(stderr, "[6/6] checking quota groups skipped (not enabled on this FS)\n");

	if (!list_empty(&root->fs_info->recow_ebs)) {
		fprintf(stderr, "Transid errors in file system\n");
		ret = 1;
	}
out:
	print_qgroup_report(0);
	if (found_old_backref) { /*
		 * there was a disk format change when mixed
		 * backref was in testing tree. The old format
		 * existed about one week.
		 */
		printf("\n * Found old mixed backref format. "
		       "The old format is not supported! *"
		       "\n * Please mount the FS in readonly mode, "
		       "backup data and re-format the FS. *\n\n");
		ret = 1;
	}
	printf("found %llu bytes used err is %d\n",
	       (unsigned long long)bytes_used, ret);
	printf("total csum bytes: %llu\n",(unsigned long long)total_csum_bytes);
	printf("total tree bytes: %llu\n",
	       (unsigned long long)total_btree_bytes);
	printf("total fs tree bytes: %llu\n",
	       (unsigned long long)total_fs_tree_bytes);
	printf("total extent tree bytes: %llu\n",
	       (unsigned long long)total_extent_tree_bytes);
	printf("btree space waste bytes: %llu\n",
	       (unsigned long long)btree_space_waste);
	printf("file data blocks allocated: %llu\n referenced %llu\n",
		(unsigned long long)data_bytes_allocated,
		(unsigned long long)data_bytes_referenced);

	free_root_recs_tree(&root_cache);
close_out:
	close_ctree(root);
err_out:
	if (ctx.progress_enabled)
		task_deinit(ctx.info);

	return ret;
}<|MERGE_RESOLUTION|>--- conflicted
+++ resolved
@@ -9737,17 +9737,12 @@
 		goto close_out;
 	}
 
-<<<<<<< HEAD
 	if (!ctx.progress_enabled) {
 		if (btrfs_fs_compat_ro(info, BTRFS_FEATURE_COMPAT_RO_FREE_SPACE_TREE))
 			fprintf(stderr, "checking free space tree\n");
 		else
 			fprintf(stderr, "checking free space cache\n");
 	}
-=======
-	if (!ctx.progress_enabled)
-		fprintf(stderr, "[2/6] checking free space cache\n");
->>>>>>> a14889ba
 	ret = check_space_cache(root);
 	if (ret)
 		goto out;
